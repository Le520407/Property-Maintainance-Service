--- conflicted
+++ resolved
@@ -281,9 +281,6 @@
 
     const total = await Job.countDocuments(filter);
     
-<<<<<<< HEAD
-    // Debug log removed
-=======
     console.log('Found', jobs.length, 'jobs for vendor', req.user._id); // Debug log
     
     // Log job amounts for debugging
@@ -292,7 +289,6 @@
         console.log(`📊 FETCHED JOB ${job.jobNumber}: totalAmount=${job.totalAmount}, estimatedBudget=${job.estimatedBudget}`);
       }
     });
->>>>>>> 8988fea4
 
     res.json({
       jobs,
@@ -390,13 +386,6 @@
 
     // If no pending attempt exists, create one (this handles legacy data or missing assignment attempts)
     if (!pendingAttempt) {
-<<<<<<< HEAD
-    // Debug log removed
-      return res.status(400).json({ message: 'No pending assignment found for this vendor' });
-    }
-
-    // Debug log removed
-=======
       console.log('No pending assignment attempt found, creating one...');
       job.assignmentAttempts.push({
         vendorId: req.user._id,
@@ -408,7 +397,6 @@
     }
 
     console.log('Found/created pending attempt, processing response...');
->>>>>>> 8988fea4
     await job.vendorResponse(req.user._id, response, reason);
 
     res.json({ message: `Job ${response.toLowerCase()} successfully`, job });
