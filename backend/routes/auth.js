--- conflicted
+++ resolved
@@ -1,12 +1,8 @@
 const express = require('express');
 const User = require('../models/User');
 const { Referral } = require('../models/Referral');
-<<<<<<< HEAD
 const InviteCode = require('../models/InviteCode');
 const { generateToken, generateRefreshToken } = require('../utils/jwt');
-=======
-const { generateToken } = require('../utils/jwt');
->>>>>>> 524a0d06
 const { authenticateToken } = require('../middleware/auth');
 const ceaVerificationService = require('../services/ceaVerificationService');
 
@@ -123,11 +119,7 @@
   }
 });
 
-<<<<<<< HEAD
-// Register referral agent with CEA number
-=======
 // Register referral agent with CEA registration
->>>>>>> 524a0d06
 router.post('/register-agent', async (req, res) => {
   try {
     const {
@@ -139,31 +131,13 @@
       address,
       city,
       country,
-<<<<<<< HEAD
-      ceaNumber
-    } = req.body;
-
-    // Validation
-    if (!firstName || !lastName || !email || !password || !ceaNumber) {
-      return res.status(400).json({
-        message: 'First name, last name, email, password, and CEA number are required'
-      });
-    }
-
-    // Validate CEA number format (example: R123456A)
-    const ceaRegex = /^[A-Z]\d{6}[A-Z]$/i;
-    if (!ceaRegex.test(ceaNumber)) {
-      return res.status(400).json({
-        message: 'Invalid CEA number format. Expected format: R123456A'
-=======
       ceaRegistrationNumber
     } = req.body;
 
     // Validation
     if (!firstName || !lastName || !email || !password) {
-      return res.status(400).json({ 
-        message: 'First name, last name, email, and password are required' 
->>>>>>> 524a0d06
+      return res.status(400).json({
+        message: 'First name, last name, email, and password are required'
       });
     }
 
@@ -175,12 +149,6 @@
       });
     }
 
-<<<<<<< HEAD
-    // Check if CEA number is already registered
-    const existingCEA = await User.findOne({ ceaNumber: ceaNumber.toUpperCase() });
-    if (existingCEA) {
-      return res.status(400).json({ message: 'This CEA number is already registered' });
-=======
     // CEA Registration validation for property agents
     if (!ceaRegistrationNumber) {
       return res.status(400).json({ 
@@ -218,7 +186,6 @@
     const existingUser = await User.findOne({ email });
     if (existingUser) {
       return res.status(400).json({ message: 'User already exists with this email' });
->>>>>>> 524a0d06
     }
 
     // Generate unique agent code
@@ -251,17 +218,6 @@
       city: city || 'Singapore',
       country: country || 'Singapore',
       role: 'referral',
-<<<<<<< HEAD
-      status: 'PENDING', // Pending admin approval for CEA verification
-      agentCode,
-      ceaNumber: ceaNumber.toUpperCase(),
-      ceaNumberStatus: 'PENDING',
-      commissionRate: 15.0,
-      isAgentActive: false, // Will be activated after approval
-      referralUserType: 'property_agent',
-      rewardType: 'points',
-      canExchangePointsForMoney: true
-=======
       status: fraudCheck.riskLevel === 'HIGH' ? 'SUSPENDED' : 'PENDING', // Suspend high risk users
       agentCode,
       commissionRate: 15.0,
@@ -271,7 +227,8 @@
       ceaFraudRiskLevel: fraudCheck.riskLevel,
       ceaFraudWarnings: fraudCheck.warnings,
       referralUserType: 'property_agent',
-      rewardType: 'money'
+      rewardType: 'money',
+      canExchangePointsForMoney: true
     });
 
     // Create CEA verification record for reference with fraud detection
@@ -280,7 +237,6 @@
       agentName: `${firstName} ${lastName}`,
       email,
       phone
->>>>>>> 524a0d06
     });
     
     // Add fraud check results to verification
@@ -322,8 +278,8 @@
         agentCode: user.agentCode,
         referralCode: user.referralCode,
         commissionRate: user.commissionRate,
-        ceaNumber: user.ceaNumber,
-        ceaNumberStatus: user.ceaNumberStatus
+        ceaRegistrationNumber: user.ceaRegistrationNumber,
+        ceaVerificationStatus: user.ceaVerificationStatus
       }
     });
 
@@ -520,46 +476,45 @@
   }
 });
 
-<<<<<<< HEAD
 // Refresh token endpoint
 router.post('/refresh', async (req, res) => {
   try {
     const { refreshToken } = req.body;
-    
+
     if (!refreshToken) {
       return res.status(401).json({ message: 'Refresh token is required' });
     }
 
     // Find user with this refresh token
-    const user = await User.findOne({ 
+    const user = await User.findOne({
       refreshToken,
       refreshTokenExpiresAt: { $gt: new Date() }
     });
-    
+
     if (!user) {
       return res.status(401).json({ message: 'Invalid or expired refresh token' });
     }
 
     // Generate new access token
-    const newToken = generateToken({ 
-      userId: user._id, 
-      email: user.email, 
-      role: user.role 
+    const newToken = generateToken({
+      userId: user._id,
+      email: user.email,
+      role: user.role
     });
 
     // Optionally generate new refresh token for rotation
-    const newRefreshToken = generateRefreshToken({ 
-      userId: user._id, 
-      email: user.email, 
-      role: user.role 
-    });
-    
+    const newRefreshToken = generateRefreshToken({
+      userId: user._id,
+      email: user.email,
+      role: user.role
+    });
+
     // Update refresh token in database
     user.refreshToken = newRefreshToken;
     user.refreshTokenExpiresAt = new Date(Date.now() + 7 * 24 * 60 * 60 * 1000); // 7 days
     await user.save();
 
-    res.json({ 
+    res.json({
       token: newToken,
       refreshToken: newRefreshToken,
       user: {
@@ -575,51 +530,52 @@
   } catch (error) {
     console.error('Token refresh error:', error);
     res.status(500).json({ message: 'Internal server error' });
-=======
+  }
+});
+
 // Validate CEA registration number format
 router.post('/validate-cea', async (req, res) => {
   try {
     const { ceaRegistrationNumber } = req.body;
-    
+
     if (!ceaRegistrationNumber) {
-      return res.status(400).json({ 
+      return res.status(400).json({
         valid: false,
-        message: 'CEA registration number is required' 
+        message: 'CEA registration number is required'
       });
     }
 
     // Validate CEA registration format
     const ceaValidation = ceaVerificationService.validateRegistrationFormat(ceaRegistrationNumber);
     if (!ceaValidation.isValid) {
-      return res.status(400).json({ 
+      return res.status(400).json({
         valid: false,
         message: ceaValidation.error
       });
     }
 
     // Check if CEA number is already registered
-    const existingUser = await User.findOne({ 
-      ceaRegistrationNumber: ceaRegistrationNumber.toUpperCase() 
-    });
-    
+    const existingUser = await User.findOne({
+      ceaRegistrationNumber: ceaRegistrationNumber.toUpperCase()
+    });
+
     if (existingUser) {
-      return res.status(400).json({ 
+      return res.status(400).json({
         valid: false,
-        message: 'This CEA registration number is already registered' 
-      });
-    }
-
-    res.json({ 
+        message: 'This CEA registration number is already registered'
+      });
+    }
+
+    res.json({
       valid: true,
-      message: 'CEA registration number is valid and available' 
+      message: 'CEA registration number is valid and available'
     });
   } catch (error) {
     console.error('CEA validation error:', error);
-    res.status(500).json({ 
+    res.status(500).json({
       valid: false,
-      message: 'Internal server error during validation' 
-    });
->>>>>>> 524a0d06
+      message: 'Internal server error during validation'
+    });
   }
 });
 
