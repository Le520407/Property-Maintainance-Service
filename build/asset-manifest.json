--- conflicted
+++ resolved
@@ -1,16 +1,5 @@
 {
   "files": {
-<<<<<<< HEAD
-    "main.css": "/static/css/main.6f6e025e.css",
-    "main.js": "/static/js/main.3d505202.js",
-    "index.html": "/index.html",
-    "main.6f6e025e.css.map": "/static/css/main.6f6e025e.css.map",
-    "main.3d505202.js.map": "/static/js/main.3d505202.js.map"
-  },
-  "entrypoints": [
-    "static/css/main.6f6e025e.css",
-    "static/js/main.3d505202.js"
-=======
     "main.css": "/static/css/main.5fe95ff6.css",
     "main.js": "/static/js/main.05e10224.js",
     "index.html": "/index.html",
@@ -20,6 +9,5 @@
   "entrypoints": [
     "static/css/main.5fe95ff6.css",
     "static/js/main.05e10224.js"
->>>>>>> bbd51288
   ]
 }