--- conflicted
+++ resolved
@@ -1,16 +1,5 @@
 {
   "files": {
-<<<<<<< HEAD
-    "main.css": "/static/css/main.bea34351.css",
-    "main.js": "/static/js/main.b458c333.js",
-    "index.html": "/index.html",
-    "main.bea34351.css.map": "/static/css/main.bea34351.css.map",
-    "main.b458c333.js.map": "/static/js/main.b458c333.js.map"
-  },
-  "entrypoints": [
-    "static/css/main.bea34351.css",
-    "static/js/main.b458c333.js"
-=======
     "main.css": "/static/css/main.b64a2e46.css",
     "main.js": "/static/js/main.ed4278fc.js",
     "index.html": "/index.html",
@@ -20,6 +9,5 @@
   "entrypoints": [
     "static/css/main.b64a2e46.css",
     "static/js/main.ed4278fc.js"
->>>>>>> 5471083c
   ]
 }