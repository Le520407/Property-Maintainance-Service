--- conflicted
+++ resolved
@@ -1,16 +1,5 @@
 {
   "files": {
-<<<<<<< HEAD
-    "main.css": "/static/css/main.8aa1c7ce.css",
-    "main.js": "/static/js/main.505e3b7e.js",
-    "index.html": "/index.html",
-    "main.8aa1c7ce.css.map": "/static/css/main.8aa1c7ce.css.map",
-    "main.505e3b7e.js.map": "/static/js/main.505e3b7e.js.map"
-  },
-  "entrypoints": [
-    "static/css/main.8aa1c7ce.css",
-    "static/js/main.505e3b7e.js"
-=======
     "main.css": "/static/css/main.8e6e4e6d.css",
     "main.js": "/static/js/main.6e5aa221.js",
     "index.html": "/index.html",
@@ -20,6 +9,5 @@
   "entrypoints": [
     "static/css/main.8e6e4e6d.css",
     "static/js/main.6e5aa221.js"
->>>>>>> d8de9289
   ]
 }