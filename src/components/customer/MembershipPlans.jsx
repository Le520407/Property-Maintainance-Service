import {
  Briefcase,
  Building,
  Building2,
  CheckCircle,
  Clock,
  CreditCard,
  Home,
  Shield,
  Star,
  Users,
  XCircle,
  Zap
} from 'lucide-react';
import React, { useEffect, useState, useCallback } from 'react';

import TempPaymentMethodModal from './TempPaymentMethodModal';
import { api } from '../../services/api';
import { cachedApi } from '../../utils/globalCache';
import { useAuth } from '../../contexts/AuthContext';
import { motion } from 'framer-motion';
import toast from 'react-hot-toast';
import { useAuth } from '../../contexts/AuthContext';

const MembershipPlans = () => {
  const { user } = useAuth();
  const [tiers, setTiers] = useState([]);
  const [currentMembership, setCurrentMembership] = useState(null);
  const [loading, setLoading] = useState(true);
  const [subscribing, setSubscribing] = useState(false);
  const [selectedTier, setSelectedTier] = useState(null);
  const [billingCycle, setBillingCycle] = useState('MONTHLY');
  const [showPaymentModal, setShowPaymentModal] = useState(false);

<<<<<<< HEAD
  const fetchMembershipData = useCallback(async () => {
    if (!user) {
      setLoading(false);
      return;
    }

=======
  useEffect(() => {
    fetchMembershipData();
  // eslint-disable-next-line react-hooks/exhaustive-deps
  }, []);

  const fetchMembershipData = async () => {
    if (!user) return;
    
>>>>>>> 32a9fbe1
    try {
      const [tiersResponse, membershipResponse] = await Promise.all([
        cachedApi.getMembershipTiers(),
        cachedApi.getMembership(user.id)
      ]);

<<<<<<< HEAD
=======
      console.log('Tiers:', tiersResponse.tiers);
      console.log('Current Membership:', membershipResponse.membership);
>>>>>>> 32a9fbe1
      setTiers(tiersResponse.tiers);
      setCurrentMembership(membershipResponse.membership);
    } catch (error) {
      console.error('Error fetching membership data:', error);
      if (error.message?.includes('401') || error.message?.includes('Access token required')) {
        toast.error('Please log in to view membership plans');
      } else {
        toast.error('Failed to load membership plans');
      }
    } finally {
      setLoading(false);
    }
  }, [user]);

  useEffect(() => {
    fetchMembershipData();
  }, [user, fetchMembershipData]);

  const handleSubscribe = async (tier) => {
    // Check authentication before proceeding
    if (!user) {
      toast.error('Please log in to subscribe to a membership plan');
      return;
    }

    if (user.role !== 'customer') {
      toast.error('Only customers can subscribe to membership plans');
      return;
    }

    // Check if user is already subscribed to this tier
    if (currentMembership?.tier._id === tier._id) {
      toast('You are already subscribed to this plan');
      return;
    }

    // Check if this is an upgrade or new subscription
    const isUpgrade = currentMembership && currentMembership.status === 'ACTIVE';

    try {
      setSubscribing(true);
      
      // Show loading message
      toast.loading(isUpgrade ? 'Preparing plan upgrade...' : 'Preparing your membership...', { 
        id: 'preparing' 
      });

      let response;
      if (isUpgrade) {
        // Use change plan endpoint for upgrades
        response = await api.put('/membership/change-plan', {
          newTierId: tier._id,
          billingCycle: billingCycle
        });
      } else {
        // Use membership payment endpoint for new subscriptions
        response = await api.post('/membership/payment', {
          tierId: tier._id,
          billingCycle: billingCycle
        });
      }

      // Dismiss loading toast
      toast.dismiss('preparing');

      if (response.paymentUrl) {
        // Show redirect message
        toast.success(
          isUpgrade 
            ? 'Redirecting to payment gateway for plan upgrade...' 
            : 'Redirecting to HitPay payment gateway...', 
          { duration: 2000 }
        );
        
        // Small delay for better UX, then redirect to HitPay
        setTimeout(() => {
          window.location.href = response.paymentUrl;
        }, 1500);
        
      } else if (response.success) {
        // If no payment URL, membership was activated directly (shouldn't happen in normal flow)
        toast.success(isUpgrade ? 'Plan upgraded successfully!' : 'Membership activated successfully!');
        setCurrentMembership(response.membership);
      } else {
        throw new Error('Unexpected response format');
      }

    } catch (error) {
      toast.dismiss('preparing');
      console.error('Membership subscription error:', error);
      
      if (error.response?.status === 401) {
        toast.error('Please log in to subscribe to a membership plan');
        // Optional: redirect to login page
        // window.location.href = '/login';
      } else {
        toast.error(
          error.response?.data?.message || 
          error.message || 
          (isUpgrade ? 'Failed to upgrade membership plan' : 'Failed to create membership payment')
        );
      }
    } finally {
      setSubscribing(false);
    }
  };

  const handlePaymentSuccess = async (paymentMethodId) => {
    // This method is now deprecated in favor of direct HitPay integration
    // Kept for backward compatibility with existing payment modal component
    if (!selectedTier) return;

    const isUpgrade = currentMembership && currentMembership.status === 'ACTIVE';
    
    try {
      setSubscribing(true);
      let response;
      
      if (isUpgrade) {
        response = await api.put('/membership/change-plan', {
          newTierId: selectedTier._id,
          billingCycle: billingCycle
        });
      } else {
        response = await api.post('/membership/payment', {
          tierId: selectedTier._id,
          billingCycle: billingCycle
        });
      }

      if (response.paymentUrl) {
        setShowPaymentModal(false);
        setSelectedTier(null);
        window.location.href = response.paymentUrl;
      } else if (response.success) {
        toast.success(isUpgrade ? 'Plan upgraded!' : 'Membership activated!');
        setCurrentMembership(response.membership);
        setShowPaymentModal(false);
        setSelectedTier(null);
      }
    } catch (error) {
      console.error(isUpgrade ? 'Plan upgrade failed:' : 'Subscription failed:', error);
      toast.error(error.message || (isUpgrade ? 'Failed to upgrade plan' : 'Failed to activate membership'));
    } finally {
      setSubscribing(false);
    }
  };

  const handleChangePlan = async (newTier) => {
    try {
      const response = await api.put('/membership/change-plan', {
        newTierId: newTier._id,
        immediate: true
      });

      if (response.success) {
        toast.success('Membership plan updated successfully!');
        setCurrentMembership(response.membership);
      }
    } catch (error) {
      console.error('Plan change failed:', error);
      toast.error(error.message || 'Failed to update plan');
    }
  };

  const handleCancelMembership = async () => {
    if (!window.confirm('Are you sure you want to cancel your membership? This action cannot be undone.')) {
      return;
    }

    try {
      const response = await api.put('/membership/cancel', {
        immediate: false // Cancel at end of billing period
      });

      if (response.success) {
        toast.success('Membership cancelled successfully. Your plan will remain active until the end of the current billing period.');
        setCurrentMembership(response.membership);
      }
    } catch (error) {
      console.error('Cancellation failed:', error);
      toast.error(error.message || 'Failed to cancel membership');
    }
  };

  const getTierIcon = (tierName) => {
    switch (tierName) {
      case 'HDB': return <Home className="h-8 w-8" />;
      case 'CONDOMINIUM': return <Building className="h-8 w-8" />;
      case 'LANDED': return <Building2 className="h-8 w-8" />;
      case 'COMMERCIAL': return <Briefcase className="h-8 w-8" />;
      default: return <Shield className="h-8 w-8" />;
    }
  };

  const getTierColor = (tierName) => {
    switch (tierName) {
      case 'HDB': return 'green';
      case 'CONDOMINIUM': return 'blue';
      case 'LANDED': return 'purple';
      case 'COMMERCIAL': return 'orange';
      default: return 'gray';
    }
  };

  const getTierGradient = (tierName) => {
    switch (tierName) {
      case 'HDB': return 'from-green-500 to-emerald-600';
      case 'CONDOMINIUM': return 'from-blue-500 to-indigo-600';
      case 'LANDED': return 'from-purple-500 to-violet-600';
      case 'COMMERCIAL': return 'from-orange-500 to-red-600';
      default: return 'from-gray-500 to-gray-600';
    }
  };

  const formatPrice = (price) => {
    return billingCycle === 'YEARLY' ? price * 10 : price; // 2 months free for yearly
  };

  // Show login prompt if user is not authenticated
  if (!user) {
    return (
      <div className="min-h-screen bg-gradient-to-br from-gray-50 via-white to-blue-50 flex items-center justify-center">
        <div className="max-w-md mx-auto text-center p-8 bg-white rounded-2xl shadow-xl">
          <div className="w-16 h-16 bg-orange-100 rounded-full flex items-center justify-center mx-auto mb-6">
            <Shield className="h-8 w-8 text-orange-600" />
          </div>
          <h2 className="text-2xl font-bold text-gray-900 mb-4">Authentication Required</h2>
          <p className="text-gray-600 mb-6">
            Please log in to view and subscribe to membership plans.
          </p>
          <button
            onClick={() => window.location.href = '/login'}
            className="w-full bg-orange-600 text-white py-3 px-6 rounded-lg font-semibold hover:bg-orange-700 transition-colors"
          >
            Log In
          </button>
        </div>
      </div>
    );
  }

  if (loading) {
    return (
      <div className="min-h-screen bg-gradient-to-br from-gray-50 via-white to-blue-50 flex items-center justify-center">
        <div className="text-center">
          <div className="w-16 h-16 border-4 border-orange-600 border-t-transparent rounded-full animate-spin mx-auto mb-4"></div>
          <p className="text-gray-600 text-lg">Loading membership plans...</p>
        </div>
      </div>
    );
  }

  return (
    <div className="min-h-screen">
      {/* Hero Section - Orange Modern Style */}
      <section className="relative overflow-hidden">
        {/* Background with geometric patterns */}
        <div className="absolute inset-0 bg-orange-600">
          <div className="absolute inset-0 bg-gradient-to-br from-orange-500 via-orange-600 to-orange-700"></div>
          {/* Geometric shapes */}
          <div className="absolute top-0 right-0 w-96 h-96 bg-orange-500 rounded-full opacity-20 transform translate-x-32 -translate-y-32"></div>
          <div className="absolute bottom-0 left-0 w-80 h-80 bg-orange-700 rounded-full opacity-30 transform -translate-x-24 translate-y-24"></div>
          <div className="absolute top-1/2 left-1/4 w-64 h-64 bg-white opacity-5 rounded-full"></div>
          <div className="absolute top-1/4 right-1/3 w-48 h-48 bg-orange-400 rounded-full opacity-10 transform rotate-45"></div>
        </div>
        
        <div className="relative container mx-auto px-4 py-24">
          <div className="max-w-4xl mx-auto text-center text-white">
            <motion.div
              initial={{ opacity: 0, scale: 0.9 }}
              animate={{ opacity: 1, scale: 1 }}
              transition={{ duration: 0.6 }}
              className="mb-6"
            >
              <span className="inline-block px-4 py-2 bg-orange-500 bg-opacity-30 rounded-full text-orange-100 text-sm font-medium mb-4 backdrop-blur-sm">
                Premium Membership Plans
              </span>
            </motion.div>
            
            <motion.h1
              initial={{ opacity: 0, y: 30 }}
              animate={{ opacity: 1, y: 0 }}
              transition={{ duration: 0.7, delay: 0.1 }}
              className="text-4xl md:text-6xl font-bold mb-6 leading-tight"
            >
              Choose Your
              <span className="block text-orange-200">Perfect Plan</span>
            </motion.h1>
            
            <motion.p
              initial={{ opacity: 0, y: 20 }}
              animate={{ opacity: 1, y: 0 }}
              transition={{ delay: 0.3, duration: 0.6 }}
              className="text-xl text-orange-100 max-w-3xl mx-auto mb-10 leading-relaxed"
            >
              Experience premium property maintenance with our tailored membership plans. 
              From HDB units to commercial spaces, we've got you covered with professional service and unmatched reliability.
            </motion.p>
            
            {/* Features list */}
            <motion.div
              initial={{ opacity: 0, y: 20 }}
              animate={{ opacity: 1, y: 0 }}
              transition={{ delay: 0.5, duration: 0.6 }}
              className="flex flex-wrap justify-center gap-6 text-orange-100"
            >
              <div className="flex items-center">
                <CheckCircle className="w-5 h-5 mr-2 text-orange-200" />
                <span>24/7 Emergency Support</span>
              </div>
              <div className="flex items-center">
                <CheckCircle className="w-5 h-5 mr-2 text-orange-200" />
                <span>Licensed Professionals</span>
              </div>
              <div className="flex items-center">
                <CheckCircle className="w-5 h-5 mr-2 text-orange-200" />
                <span>Quality Guarantee</span>
              </div>
            </motion.div>
          </div>
        </div>
      </section>

      <div className="bg-gray-50">
        <div className="max-w-7xl mx-auto px-4 -mt-12 relative">
        {/* Current Membership Status */}
        {currentMembership && (
          <motion.div
            initial={{ opacity: 0, y: 20 }}
            animate={{ opacity: 1, y: 0 }}
            className="bg-white rounded-3xl shadow-2xl border border-gray-100 p-8 mb-16 relative overflow-hidden"
          >
            <div className="absolute top-0 right-0 w-32 h-32 bg-gradient-to-br from-green-100 to-green-200 rounded-full -mr-16 -mt-16"></div>
            <div className="flex items-center justify-between relative z-10">
              <div className="flex items-center">
                <div className={`p-4 rounded-2xl bg-gradient-to-br ${getTierGradient(currentMembership.tier.name)} mr-6 shadow-lg`}>
                  <div className="text-white">
                    {getTierIcon(currentMembership.tier.name)}
                  </div>
                </div>
                <div>
                  <h3 className="text-2xl font-bold text-gray-900 mb-1">
                    Current Plan: {currentMembership.tier.displayName}
                  </h3>
                  <p className="text-gray-600 text-lg">{currentMembership.tier.description}</p>
                </div>
              </div>
              <div className="text-right">
                <div className="text-3xl font-bold text-gray-900 mb-2">
                  ${currentMembership.tier.monthlyPrice}
                  <span className="text-lg font-normal text-gray-500">/month</span>
                </div>
                <div className="flex items-center space-x-3">
                  <div className={`inline-flex items-center px-4 py-2 rounded-full text-sm font-semibold ${
                    currentMembership.status === 'ACTIVE' 
                      ? 'bg-green-100 text-green-800' 
                      : currentMembership.status === 'CANCELLED' 
                      ? 'bg-red-100 text-red-800'
                      : 'bg-yellow-100 text-yellow-800'
                  }`}>
                    <CheckCircle className="h-4 w-4 mr-2" />
                    {currentMembership.status === 'CANCELLED' && !currentMembership.autoRenew 
                      ? 'Cancelled - Active until ' + new Date(currentMembership.endDate).toLocaleDateString()
                      : currentMembership.status
                    }
                  </div>
                  {currentMembership.status === 'ACTIVE' && (
                    <button
                      onClick={handleCancelMembership}
                      className="inline-flex items-center px-4 py-2 rounded-full text-sm font-semibold bg-red-100 text-red-800 hover:bg-red-200 transition-colors"
                    >
                      <XCircle className="h-4 w-4 mr-2" />
                      Cancel Plan
                    </button>
                  )}
                </div>
              </div>
            </div>
          </motion.div>
        )}

        {/* Billing Cycle Toggle */}
        <div className="flex justify-center mb-16">
          <div className="bg-white rounded-2xl p-2 flex shadow-lg border border-gray-200">
            <button
              onClick={() => setBillingCycle('MONTHLY')}
              className={`px-6 py-3 rounded-xl text-sm font-semibold transition-all duration-300 ${
                billingCycle === 'MONTHLY'
                  ? 'bg-orange-600 text-white shadow-lg'
                  : 'text-gray-600 hover:text-gray-900 hover:bg-gray-50'
              }`}
            >
              Monthly Billing
            </button>
            <button
              onClick={() => setBillingCycle('YEARLY')}
              className={`px-6 py-3 rounded-xl text-sm font-semibold transition-all duration-300 ${
                billingCycle === 'YEARLY'
                  ? 'bg-orange-600 text-white shadow-lg'
                  : 'text-gray-600 hover:text-gray-900 hover:bg-gray-50'
              }`}
            >
              Yearly Billing
              <span className="ml-2 text-xs bg-green-100 text-green-700 px-2 py-1 rounded-full">
                Save 17%
              </span>
            </button>
          </div>
        </div>

        {/* Membership Plans Cards */}
        <div className="grid grid-cols-1 md:grid-cols-2 lg:grid-cols-4 gap-6 mb-20">
          {tiers.map((tier, index) => {
            const isCurrentPlan = currentMembership?.tier._id === tier._id;
<<<<<<< HEAD
            const isPopular = false; // Removed popular badge

=======
            const isPopular = index === 1; // Make middle plan popular
            const price = formatPrice(tier.monthlyPrice);
            
>>>>>>> 32a9fbe1
            return (
              <div
                key={tier._id}
                className={`relative bg-white rounded-2xl shadow-lg border-2 transition-all duration-300 hover:shadow-xl ${
                  isPopular 
                    ? 'border-orange-500 transform scale-105' 
                    : 'border-gray-200 hover:border-orange-300'
                } ${selectedTier?._id === tier._id ? 'ring-4 ring-orange-200' : ''}`}
              >
                {/* Popular Badge */}
                {isPopular && (
                  <div className="absolute -top-4 left-1/2 transform -translate-x-1/2">
                    <div className="bg-orange-500 text-white px-4 py-1 rounded-full text-sm font-semibold flex items-center">
                      <Star className="w-4 h-4 mr-1" />
                      Most Popular
                    </div>
                  </div>
                )}

                {/* Current Plan Badge */}
                {isCurrentPlan && (
                  <div className="absolute -top-4 right-4">
                    <div className="bg-green-500 text-white px-3 py-1 rounded-full text-xs font-semibold">
                      Current Plan
                    </div>
                  </div>
                )}

                <div className="p-8 flex flex-col h-full">
                  {/* Plan Icon */}
                  <div className="text-center mb-6">
                    <div className={`inline-flex p-4 rounded-2xl mb-4 ${
                      isPopular ? 'bg-orange-500' : 'bg-gray-100'
                    }`}>
                      <div className={`text-2xl ${isPopular ? 'text-white' : 'text-gray-600'}`}>
                        {getTierIcon(tier.name)}
                      </div>
                    </div>
                  </div>

                  {/* Plan Name */}
                  <h3 className="text-2xl font-bold text-gray-900 text-center mb-2">
                    {tier.displayName}
                  </h3>

                  {/* Plan Description */}
                  <p className="text-gray-600 text-center mb-6 min-h-[3rem] flex items-center justify-center">
                    {tier.description}
                  </p>

                  {/* Price */}
                  <div className="text-center mb-8">
                    <div className="text-4xl font-bold text-gray-900 mb-1">
                      {tier.monthlyPrice === 0 ? 'FREE' : `$${price}`}
                      {tier.monthlyPrice > 0 && (
                        <span className="text-lg font-normal text-gray-500">
                          /{billingCycle === 'YEARLY' ? 'year' : 'month'}
                        </span>
                      )}
                    </div>
                    {billingCycle === 'YEARLY' && tier.monthlyPrice > 0 && (
                      <div className="text-sm text-orange-600 font-medium">
                        Save ${(tier.monthlyPrice * 2).toFixed(2)}/year
                      </div>
                    )}
                  </div>

                  {/* Features List */}
                  <div className="space-y-4 mb-8 flex-grow">
                    <div className="flex items-center">
                      <CheckCircle className="w-5 h-5 text-orange-500 mr-3 flex-shrink-0" />
                      <span className="text-gray-700">
                        {tier.features.serviceRequestsPerMonth === -1 
                          ? 'Unlimited service requests' 
                          : `Up to ${tier.features.serviceRequestsPerMonth} service requests`}
                      </span>
                    </div>

                    <div className="flex items-center">
                      <Clock className="w-5 h-5 text-orange-500 mr-3 flex-shrink-0" />
                      <span className="text-gray-700">
                        {tier.features.responseTimeHours}h response time
                      </span>
                    </div>

                    {tier.features.materialDiscountPercent > 0 ? (
                      <div className="flex items-center">
                        <CreditCard className="w-5 h-5 text-orange-500 mr-3 flex-shrink-0" />
                        <span className="text-gray-700">
                          {tier.features.materialDiscountPercent}% material discount
                        </span>
                      </div>
                    ) : (
                      <div className="flex items-center">
                        <XCircle className="w-5 h-5 text-gray-400 mr-3 flex-shrink-0" />
                        <span className="text-gray-500">No material discount</span>
                      </div>
                    )}

                    {tier.features.annualInspections > 0 ? (
                      <div className="flex items-center">
                        <Shield className="w-5 h-5 text-orange-500 mr-3 flex-shrink-0" />
                        <span className="text-gray-700">
                          {tier.features.annualInspections === 1 ? 'Annual inspection' : `${tier.features.annualInspections} inspections/year`}
                        </span>
                      </div>
                    ) : (
                      <div className="flex items-center">
                        <XCircle className="w-5 h-5 text-gray-400 mr-3 flex-shrink-0" />
                        <span className="text-gray-500">No inspections</span>
                      </div>
                    )}

                    {tier.features.emergencyService ? (
                      <div className="flex items-center">
                        <Zap className="w-5 h-5 text-orange-500 mr-3 flex-shrink-0" />
                        <span className="text-gray-700">Emergency service</span>
                      </div>
                    ) : (
                      <div className="flex items-center">
                        <XCircle className="w-5 h-5 text-gray-400 mr-3 flex-shrink-0" />
                        <span className="text-gray-500">No emergency service</span>
                      </div>
                    )}

                    {tier.features.prioritySupport ? (
                      <div className="flex items-center">
                        <Star className="w-5 h-5 text-orange-500 mr-3 flex-shrink-0" />
                        <span className="text-gray-700">Priority support</span>
                      </div>
                    ) : (
                      <div className="flex items-center">
                        <XCircle className="w-5 h-5 text-gray-400 mr-3 flex-shrink-0" />
                        <span className="text-gray-500">Standard support</span>
                      </div>
                    )}

                    {tier.features.dedicatedManager ? (
                      <div className="flex items-center">
                        <Users className="w-5 h-5 text-orange-500 mr-3 flex-shrink-0" />
                        <span className="text-gray-700">Dedicated manager</span>
                      </div>
                    ) : (
                      <div className="flex items-center">
                        <XCircle className="w-5 h-5 text-gray-400 mr-3 flex-shrink-0" />
                        <span className="text-gray-500">No dedicated manager</span>
                      </div>
                    )}
                  </div>

                  {/* Action Button */}
                  <div className="mt-auto">
                    <button
                      onClick={() => {
                        if (isCurrentPlan) {
                          toast('You are already subscribed to this plan');
                          return;
                        }
                        if (currentMembership && currentMembership.status === 'CANCELLED') {
                          toast.error('Cannot upgrade cancelled membership');
                          return;
                        }
                        setSelectedTier(tier);
                        handleSubscribe(tier);
                      }}
                      disabled={isCurrentPlan || subscribing || (currentMembership && currentMembership.status === 'CANCELLED')}
                      className={`w-full py-3 px-6 rounded-xl font-semibold text-lg transition-all duration-300 ${
                        isCurrentPlan
                          ? 'bg-gray-200 text-gray-500 cursor-not-allowed'
                          : subscribing && selectedTier?._id === tier._id
                          ? 'bg-orange-500 text-white cursor-wait'
                          : isPopular
                          ? 'bg-orange-500 text-white hover:bg-orange-600 shadow-lg hover:shadow-xl transform hover:scale-105'
                          : 'bg-white text-orange-500 border-2 border-orange-500 hover:bg-orange-500 hover:text-white shadow-lg hover:shadow-xl'
                      }`}
                    >
                      {isCurrentPlan ? (
                        'Current Plan'
                      ) : subscribing && selectedTier?._id === tier._id ? (
                        <div className="flex items-center justify-center">
                          <div className="w-5 h-5 border-2 border-white border-t-transparent rounded-full animate-spin mr-2"></div>
                          Processing...
                        </div>
                      ) : tier.monthlyPrice === 0 ? (
                        'Start Free'
                      ) : (
                        'Get Started'
                      )}
                    </button>
                  </div>
                </div>
              </div>
            );
          })}
        </div>

        {/* Trust Indicators - Stats Section */}
        <section className="py-16 bg-white mb-20">
          <div className="container mx-auto px-4">
            <motion.div
              initial={{ opacity: 0, y: 20 }}
              whileInView={{ opacity: 1, y: 0 }}
              transition={{ duration: 0.6 }}
              className="text-center mb-12"
            >
              <h3 className="text-3xl font-bold text-gray-900 mb-4">Trusted by Singapore Homeowners</h3>
              <p className="text-lg text-gray-600 max-w-2xl mx-auto">
                Join thousands of satisfied customers who trust us with their property maintenance needs.
              </p>
            </motion.div>
            
            <div className="grid grid-cols-2 md:grid-cols-4 gap-8">
              <motion.div
                initial={{ opacity: 0, y: 20 }}
                whileInView={{ opacity: 1, y: 0 }}
                transition={{ duration: 0.6, delay: 0.1 }}
                className="text-center"
              >
                <div className="mb-4 flex justify-center">
                  <Users className="w-8 h-8 text-orange-600" />
                </div>
                <div className="text-3xl font-bold text-gray-900 mb-2">1000+</div>
                <div className="text-gray-600">Happy Customers</div>
              </motion.div>
              
              <motion.div
                initial={{ opacity: 0, y: 20 }}
                whileInView={{ opacity: 1, y: 0 }}
                transition={{ duration: 0.6, delay: 0.2 }}
                className="text-center"
              >
                <div className="mb-4 flex justify-center">
                  <Clock className="w-8 h-8 text-orange-600" />
                </div>
                <div className="text-3xl font-bold text-gray-900 mb-2">24/7</div>
                <div className="text-gray-600">Emergency Support</div>
              </motion.div>
              
              <motion.div
                initial={{ opacity: 0, y: 20 }}
                whileInView={{ opacity: 1, y: 0 }}
                transition={{ duration: 0.6, delay: 0.3 }}
                className="text-center"
              >
                <div className="mb-4 flex justify-center">
                  <Star className="w-8 h-8 text-orange-600" />
                </div>
                <div className="text-3xl font-bold text-gray-900 mb-2">5-Star</div>
                <div className="text-gray-600">Average Rating</div>
              </motion.div>
              
              <motion.div
                initial={{ opacity: 0, y: 20 }}
                whileInView={{ opacity: 1, y: 0 }}
                transition={{ duration: 0.6, delay: 0.4 }}
                className="text-center"
              >
                <div className="mb-4 flex justify-center">
                  <Shield className="w-8 h-8 text-orange-600" />
                </div>
                <div className="text-3xl font-bold text-gray-900 mb-2">100%</div>
                <div className="text-gray-600">Licensed Professionals</div>
              </motion.div>
            </div>
          </div>
        </section>

        {/* Payment Modal */}
        {showPaymentModal && selectedTier && (
          <TempPaymentMethodModal
            isOpen={showPaymentModal}
            onClose={() => {
              setShowPaymentModal(false);
              setSelectedTier(null);
            }}
            onPaymentSuccess={handlePaymentSuccess}
            selectedPlan={selectedTier}
            billingCycle={billingCycle}
            isUpgrade={currentMembership && currentMembership.status === 'ACTIVE'}
          />
        )}
        </div>
      </div>
    </div>
  );
};

export default MembershipPlans;<|MERGE_RESOLUTION|>--- conflicted
+++ resolved
@@ -32,14 +32,6 @@
   const [billingCycle, setBillingCycle] = useState('MONTHLY');
   const [showPaymentModal, setShowPaymentModal] = useState(false);
 
-<<<<<<< HEAD
-  const fetchMembershipData = useCallback(async () => {
-    if (!user) {
-      setLoading(false);
-      return;
-    }
-
-=======
   useEffect(() => {
     fetchMembershipData();
   // eslint-disable-next-line react-hooks/exhaustive-deps
@@ -48,18 +40,14 @@
   const fetchMembershipData = async () => {
     if (!user) return;
     
->>>>>>> 32a9fbe1
     try {
       const [tiersResponse, membershipResponse] = await Promise.all([
         cachedApi.getMembershipTiers(),
         cachedApi.getMembership(user.id)
       ]);
 
-<<<<<<< HEAD
-=======
       console.log('Tiers:', tiersResponse.tiers);
       console.log('Current Membership:', membershipResponse.membership);
->>>>>>> 32a9fbe1
       setTiers(tiersResponse.tiers);
       setCurrentMembership(membershipResponse.membership);
     } catch (error) {
@@ -475,14 +463,9 @@
         <div className="grid grid-cols-1 md:grid-cols-2 lg:grid-cols-4 gap-6 mb-20">
           {tiers.map((tier, index) => {
             const isCurrentPlan = currentMembership?.tier._id === tier._id;
-<<<<<<< HEAD
-            const isPopular = false; // Removed popular badge
-
-=======
             const isPopular = index === 1; // Make middle plan popular
             const price = formatPrice(tier.monthlyPrice);
             
->>>>>>> 32a9fbe1
             return (
               <div
                 key={tier._id}
