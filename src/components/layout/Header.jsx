--- conflicted
+++ resolved
@@ -3,11 +3,7 @@
 import { useAuth } from '../../contexts/AuthContext';
 // import { useCart } from '../../contexts/CartContext'; // Hidden temporarily - cart disabled
 import { useLanguage } from '../../contexts/LanguageContext';
-<<<<<<< HEAD
-import { User, Menu, X, Gift, MessageCircle } from 'lucide-react'; // Removed ShoppingCart - cart disabled
-=======
-import { ShoppingCart, User, Menu, X, MessageCircle } from 'lucide-react';
->>>>>>> f6a961d1
+import { User, Menu, X, Gift, MessageCircle } from 'lucide-react';
 import { cachedApi } from '../../utils/globalCache';
 
 // Global function to clear messages visited flag (can be called from anywhere)
@@ -44,12 +40,7 @@
   const navigation = [
     { name: t('home'), href: '/' },
     { name: t('services'), href: '/services' },
-<<<<<<< HEAD
-    // { name: t('products'), href: '/products' }, // Hidden temporarily
-    // { name: 'Announcements', href: '/announcements' }, // Hidden temporarily
-=======
     { name: 'Membership', href: user?.role === 'customer' ? '/membership/plans' : user?.role === 'vendor' ? '/vendor/membership' : '/membership/plans' },
->>>>>>> f6a961d1
     { name: 'FAQ', href: '/faq' },
     { name: 'About Us', href: '/about' },
     { name: 'Contact Us', href: '/contact' },
@@ -174,19 +165,11 @@
       {/* Main Header */}
       <div className="container mx-auto px-4">
         <div className="flex items-center justify-between h-20">
-<<<<<<< HEAD
-          {/* Logo - Made bigger */}
+          {/* Logo */}
           <Link to="/" className="flex items-center">
             <img
               src="/logo.png"
               alt="Swift Fix Pro"
-=======
-          {/* Logo */}
-          <Link to="/" className="flex items-center">
-            <img 
-              src="/logo.png" 
-              alt="Swift Fix Pro" 
->>>>>>> f6a961d1
               className="h-20 w-auto border-0"
             />
           </Link>
@@ -205,46 +188,7 @@
                 {item.name}
               </Link>
             ))}
-            
-<<<<<<< HEAD
-            {/* Customer Navigation */}
-            {customerNavigation.map((item) => (
-              <Link
-                key={item.name}
-                to={item.href}
-                className={`relative inline-flex items-center text-lg font-medium text-gray-700 hover:text-orange-600 transition-colors pr-12 ${
-                  location.pathname.startsWith('/membership') ? 'text-orange-600 font-semibold' : ''
-                }`}
-              >
-                {item.name}
-                {item.badge && (
-                  <span className="absolute -top-4 right-4 bg-orange-100 text-orange-800 text-[10px] px-1.5 py-0.5 rounded-full whitespace-nowrap">
-                    {item.badge}
-                  </span>
-                )}
-              </Link>
-            ))}
-            
-            {/* Vendor Navigation */}
-            {vendorNavigation.map((item) => (
-              <Link
-                key={item.name}
-                to={item.href}
-                className={`relative inline-flex items-center text-lg font-medium text-gray-700 hover:text-orange-600 transition-colors pr-12 ${
-                  location.pathname.startsWith('/vendor/membership') ? 'text-orange-600 font-semibold' : ''
-                }`}
-              >
-                {item.name}
-                {item.badge && (
-                  <span className="absolute -top-4 right-4 bg-orange-100 text-orange-800 text-[10px] px-1.5 py-0.5 rounded-full whitespace-nowrap">
-                    {item.badge}
-                  </span>
-                )}
-              </Link>
-            ))}
-            
-=======
->>>>>>> f6a961d1
+
             {/* Admin Navigation Dropdown */}
             {adminNavigation.map((item) => (
               <div key={item.name} className="relative group">
@@ -469,48 +413,6 @@
                   {item.name}
                 </Link>
               ))}
-              
-<<<<<<< HEAD
-              {/* Customer Navigation - Mobile */}
-              {customerNavigation.map((item) => (
-                <Link
-                  key={item.name}
-                  to={item.href}
-                  className={`flex items-center justify-between text-lg font-medium text-gray-700 hover:text-orange-600 transition-colors ${
-                    location.pathname.startsWith('/membership') ? 'text-orange-600 font-semibold' : ''
-                  }`}
-                  onClick={() => setIsMobileMenuOpen(false)}
-                >
-                  {item.name}
-                  {item.badge && (
-                    <span className="bg-orange-100 text-orange-800 text-xs px-2 py-0.5 rounded-full">
-                      {item.badge}
-                    </span>
-                  )}
-                </Link>
-              ))}
-              
-              {/* Vendor Navigation - Mobile */}
-              {vendorNavigation.map((item) => (
-                <Link
-                  key={item.name}
-                  to={item.href}
-                  className={`flex items-center justify-between text-lg font-medium text-gray-700 hover:text-orange-600 transition-colors ${
-                    location.pathname.startsWith('/vendor/membership') ? 'text-orange-600 font-semibold' : ''
-                  }`}
-                  onClick={() => setIsMobileMenuOpen(false)}
-                >
-                  {item.name}
-                  {item.badge && (
-                    <span className="bg-orange-100 text-orange-800 text-xs px-2 py-0.5 rounded-full">
-                      {item.badge}
-                    </span>
-                  )}
-                </Link>
-              ))}
-              
-=======
->>>>>>> f6a961d1
               {!user && (
                 <div className="flex flex-col space-y-2 pt-4 border-t">
                   <Link
