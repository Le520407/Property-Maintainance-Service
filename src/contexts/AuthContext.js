--- conflicted
+++ resolved
@@ -182,17 +182,12 @@
 
   const register = async (userData) => {
     try {
-<<<<<<< HEAD
       const registrationData = {
-=======
-      const response = await api.auth.register({
->>>>>>> 111ae16f
         firstName: userData.name.split(' ')[0],
         lastName: userData.name.split(' ').slice(1).join(' ') || '',
         email: userData.email,
         phone: userData.phone,
         password: userData.password,
-<<<<<<< HEAD
         role: userData.role || 'customer',
         country: 'Singapore',
         referralCode: userData.referralCode
@@ -209,13 +204,6 @@
       }
 
       const response = await api.auth.register(registrationData);
-=======
-        role: 'customer',
-        address: userData.address,
-        country: 'Malaysia',
-        referralCode: userData.referralCode
-      });
->>>>>>> 111ae16f
       
       // 保存token
       apiUtils.setToken(response.token);
@@ -286,170 +274,10 @@
         },
         skills: response.user.skills || [],
         hourlyRate: response.user.hourlyRate || 0
-<<<<<<< HEAD
       };
 
       return { success: true, vendor: vendorDataFormatted };
     } catch (error) {
-=======
-      };
-
-      return { success: true, vendor: vendorDataFormatted };
-    } catch (error) {
-      return { success: false, error: apiUtils.handleError(error) };
-    }
-  };
-
-  const googleLogin = async (idToken) => {
-    try {
-      const response = await api.post('/auth/google/verify', { idToken });
-      
-      // Check if user needs to complete registration
-      if (response.requiresRegistration) {
-        return { 
-          success: false, 
-          requiresRegistration: true,
-          googleData: response.googleData,
-          message: response.message
-        };
-      }
-      
-      // Save tokens for existing user
-      apiUtils.setToken(response.token);
-      if (cookieManager.consent.hasConsent('preferences')) {
-        cookieManager.auth.setToken(response.token, true); // Remember Google users
-        cookieManager.auth.setRememberMe(true);
-      }
-      
-      if (response.refreshToken) {
-        apiUtils.setRefreshToken(response.refreshToken);
-      }
-      
-      // Convert user data format to match frontend expectations
-      const userData = {
-        id: response.user._id || response.user.id,
-        name: `${response.user.firstName} ${response.user.lastName}`.trim(),
-        firstName: response.user.firstName,
-        lastName: response.user.lastName,
-        email: response.user.email,
-        role: response.user.role,
-        status: response.user.status,
-        avatar: response.user.profilePicture || response.user.avatar,
-        phone: response.user.phone,
-        address: response.user.address || '',
-        city: response.user.city || '',
-        state: response.user.state || '',
-        zipCode: response.user.zipCode || '',
-        country: response.user.country || 'Singapore',
-        tacEnabled: response.user.tacEnabled || false,
-        authProvider: response.user.authProvider || 'google',
-        wallet: {
-          balance: response.user.totalSpent || 0,
-          currency: 'SGD'
-        },
-        referralCode: `SF${String(response.user._id || response.user.id).slice(0, 8).toUpperCase()}`,
-        referralCount: 0,
-        referralEarnings: 0,
-        // Admin specific data
-        ...(response.user.role === 'admin' && {
-          permissions: response.user.permissions || [],
-          isSuper: response.user.isSuper || false
-        }),
-        // Technician/vendor specific data
-        ...((['technician', 'vendor'].includes(response.user.role)) && {
-          skills: response.user.skills || [],
-          experience: response.user.experience || 0,
-          hourlyRate: response.user.hourlyRate || 0,
-          rating: response.user.rating || 0,
-          totalReviews: response.user.totalReviews || 0,
-          completedJobs: response.user.completedJobs || 0,
-          subscriptionPlan: response.user.subscriptionPlan || 'basic'
-        }),
-        // Customer specific data
-        ...(response.user.role === 'customer' && {
-          totalSpent: response.user.totalSpent || 0,
-          totalBookings: response.user.totalBookings || 0
-        })
-      };
-
-      setUser(userData);
-      localStorage.setItem('user', JSON.stringify(userData));
-      
-      // Save user preferences to cookies if consent given
-      if (cookieManager.consent.hasConsent('preferences')) {
-        cookieManager.auth.setUserPreferences({
-          ...userData,
-          lastLogin: Date.now()
-        });
-      }
-      
-      return { success: true, user: userData };
-    } catch (error) {
-      console.error('Google login error:', error);
-      return { success: false, error: apiUtils.handleError(error) };
-    }
-  };
-
-  const completeGoogleRegistration = async (googleData, additionalData) => {
-    try {
-      const response = await api.post('/auth/google/complete-registration', {
-        googleData,
-        ...additionalData
-      });
-      
-      // Save tokens
-      apiUtils.setToken(response.token);
-      if (cookieManager.consent.hasConsent('preferences')) {
-        cookieManager.auth.setToken(response.token, true);
-        cookieManager.auth.setRememberMe(true);
-      }
-      
-      if (response.refreshToken) {
-        apiUtils.setRefreshToken(response.refreshToken);
-      }
-      
-      // Convert user data format
-      const userData = {
-        id: response.user._id || response.user.id,
-        name: `${response.user.firstName} ${response.user.lastName}`.trim(),
-        firstName: response.user.firstName,
-        lastName: response.user.lastName,
-        email: response.user.email,
-        role: response.user.role,
-        status: response.user.status,
-        avatar: response.user.profilePicture || response.user.avatar,
-        phone: response.user.phone,
-        address: response.user.address || '',
-        city: response.user.city || '',
-        state: response.user.state || '',
-        zipCode: response.user.zipCode || '',
-        country: response.user.country || 'Singapore',
-        tacEnabled: response.user.tacEnabled || false,
-        authProvider: response.user.authProvider || 'google',
-        wallet: {
-          balance: response.user.totalSpent || 0,
-          currency: 'SGD'
-        },
-        referralCode: `SF${String(response.user._id || response.user.id).slice(0, 8).toUpperCase()}`,
-        referralCount: 0,
-        referralEarnings: 0
-      };
-
-      setUser(userData);
-      localStorage.setItem('user', JSON.stringify(userData));
-      
-      // Save user preferences to cookies if consent given
-      if (cookieManager.consent.hasConsent('preferences')) {
-        cookieManager.auth.setUserPreferences({
-          ...userData,
-          lastLogin: Date.now()
-        });
-      }
-      
-      return { success: true, user: userData };
-    } catch (error) {
-      console.error('Google registration completion error:', error);
->>>>>>> 111ae16f
       return { success: false, error: apiUtils.handleError(error) };
     }
   };
