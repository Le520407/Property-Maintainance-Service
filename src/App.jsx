--- conflicted
+++ resolved
@@ -303,8 +303,6 @@
                         </ProtectedRoute>
                       } />
                       
-<<<<<<< HEAD
-=======
                       {/* Customer Feedback Route */}
                       <Route path="/customer/feedback" element={
                         <ProtectedRoute requiredRole="customer">
@@ -329,11 +327,10 @@
                       {/* Customer Subscription Management Routes */}
                       <Route path="/subscription/manage" element={
                         <ProtectedRoute requiredRole="customer">
-                          <SubscriptionManagementPage />
-                        </ProtectedRoute>
-                      } />
-                      
->>>>>>> df89facb
+                          <SubscriptionPage />
+                        </ProtectedRoute>
+                      } />
+                      
                       {/* Customer Billing Routes */}
                       <Route path="/subscription/billing-history" element={
                         <ProtectedRoute requiredRole="customer">
