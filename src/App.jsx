--- conflicted
+++ resolved
@@ -13,14 +13,10 @@
 import AboutPage from './pages/AboutPage.jsx';
 import ContactPage from './pages/ContactPage.jsx';
 import LoginPage from './pages/auth/LoginPage.jsx';
-<<<<<<< HEAD
-import AllInOneRegisterPage from './pages/auth/AllInOneRegisterPage.jsx';
-=======
 import RegisterPage from './pages/auth/RegisterPage.jsx';
 import UnifiedRegisterPage from './pages/auth/UnifiedRegisterPage.jsx';
 import VendorRegisterPage from './pages/auth/VendorRegisterPage.jsx';
 import AgentRegisterPage from './pages/auth/AgentRegisterPage.jsx';
->>>>>>> d8de9289
 import DashboardPage from './pages/dashboard/DashboardPage.jsx';
 import SimpleDashboard from './pages/dashboard/SimpleDashboard.jsx';
 import ReferralDashboardPage from './pages/ReferralDashboardPage.jsx';
@@ -144,15 +140,9 @@
                       <Route path="/about" element={<AboutPage />} />
                       <Route path="/contact" element={<ContactPage />} />
                       <Route path="/login" element={<LoginPage />} />
-<<<<<<< HEAD
-                      <Route path="/register" element={<AllInOneRegisterPage />} />
-                      <Route path="/vendor-register" element={<AllInOneRegisterPage />} />
-                      <Route path="/agent-register" element={<AllInOneRegisterPage />} />
-=======
                       <Route path="/register" element={<UnifiedRegisterPage />} />
                       <Route path="/vendor-register" element={<VendorRegisterPage />} />
                       <Route path="/agent-register" element={<AgentRegisterPage />} />
->>>>>>> d8de9289
                       <Route path="/booking" element={<BookingPage />} />
                       <Route path="/order-request" element={
                         <ProtectedRoute>
