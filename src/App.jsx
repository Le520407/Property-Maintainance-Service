import React from 'react';
import { Routes, Route } from 'react-router-dom';
import { motion, AnimatePresence } from 'framer-motion';

// Layout Components
import Header from './components/layout/Header.jsx';
import Footer from './components/layout/Footer.jsx';

// Page Components
import HomePage from './pages/HomePage.jsx';
import ServicesPage from './pages/ServicesPage.jsx';
import ProductsPage from './pages/ProductsPage.jsx';
import AboutPage from './pages/AboutPage.jsx';
import ContactPage from './pages/ContactPage.jsx';
import LoginPage from './pages/auth/LoginPage.jsx';
<<<<<<< HEAD
import RegisterPage from './pages/auth/RegisterPage.jsx';
import UnifiedRegisterPage from './pages/auth/UnifiedRegisterPage.jsx';
import VendorRegisterPage from './pages/auth/VendorRegisterPage.jsx';
import AgentRegisterPage from './pages/auth/AgentRegisterPage.jsx';
=======
import AllInOneRegisterPage from './pages/auth/AllInOneRegisterPage.jsx';
>>>>>>> e8b1e2d2
import DashboardPage from './pages/dashboard/DashboardPage.jsx';
import SimpleDashboard from './pages/dashboard/SimpleDashboard.jsx';
import ReferralDashboardPage from './pages/ReferralDashboardPage.jsx';
import BookingPage from './pages/BookingPage.jsx';
import ProductDetailPage from './pages/ProductDetailPage.jsx';
import ServiceDetailPage from './pages/ServiceDetailPage.jsx';
import CartPage from './pages/CartPage.jsx';
import CheckoutPage from './pages/CheckoutPage.jsx';
import ReferralPage from './pages/ReferralPage.jsx';
import VendorDashboardPage from './pages/vendor/VendorDashboardPage.jsx';
import SubscriptionPage from './pages/SubscriptionPage.jsx';
import BlogPage from './pages/BlogPage.jsx';
import BlogDetailPage from './pages/BlogDetailPage.jsx';
import FAQPage from './pages/FAQPage.jsx';
import PricingPage from './pages/PricingPage.jsx';
import AnnouncementManagement from './pages/admin/AnnouncementManagement.jsx';
import AnnouncementsPage from './pages/AnnouncementsPage.jsx';
import FAQManagement from './pages/admin/FAQManagement.jsx';
import UserManagement from './pages/admin/UserManagement.jsx';
import OrderManagement from './pages/admin/OrderManagement.jsx';
import HomepageManagement from './pages/admin/HomepageManagement.jsx';
import OrderSubmissionPage from './pages/OrderSubmissionPage.jsx';
import UnifiedMessagesPage from './pages/UnifiedMessagesPage.jsx';
import PaymentPage from './pages/PaymentPage.jsx';
import NotFoundPage from './pages/NotFoundPage.jsx';
import ApiTest from './components/ApiTest.jsx';
import ProtectedRoute from './components/auth/ProtectedRoute.jsx';

// Membership Components
import MembershipPlans from './components/customer/MembershipPlans.jsx';
import MembershipDashboard from './components/customer/MembershipDashboard.jsx';
import MembershipSuccess from './pages/MembershipSuccess.jsx';
<<<<<<< HEAD
import VendorMembership from './components/vendor/VendorMembership.jsx';
=======
>>>>>>> e8b1e2d2

// Context
import { AuthProvider, useAuth } from './contexts/AuthContext';
import { CartProvider } from './contexts/CartContext';
import { LanguageProvider } from './contexts/LanguageContext';
import { MessagesProvider } from './contexts/MessagesContext';

function App() {
  return (
    <LanguageProvider>
      <AuthProvider>
        <MessagesProvider>
          <CartProvider>
          <AnimatePresence mode="wait">
            <Routes>
              {/* Dashboard and Admin routes (full-page layout) */}
              <Route path="/dashboard/*" element={
                <ProtectedRoute>
                  <DashboardRedirect />
                </ProtectedRoute>
              } />
              <Route path="/admin/announcements" element={
                <ProtectedRoute requiredRole="admin">
                  <div className="min-h-screen bg-gray-50">
                    <Header />
                    <main className="pt-24">
                      <AnnouncementManagement />
                    </main>
                  </div>
                </ProtectedRoute>
              } />
              <Route path="/admin/homepage" element={
                <ProtectedRoute requiredRole="admin">
                  <div className="min-h-screen bg-gray-50">
                    <Header />
                    <main className="pt-24">
                      <HomepageManagement />
                    </main>
                  </div>
                </ProtectedRoute>
              } />
              <Route path="/admin/faqs" element={
                <ProtectedRoute requiredRole="admin">
                  <div className="min-h-screen bg-gray-50">
                    <Header />
                    <main className="pt-24">
                      <FAQManagement />
                    </main>
                  </div>
                </ProtectedRoute>
              } />
              <Route path="/admin/users" element={
                <ProtectedRoute requiredRole="admin">
                  <div className="min-h-screen bg-gray-50">
                    <Header />
                    <main className="pt-24">
                      <UserManagement />
                    </main>
                  </div>
                </ProtectedRoute>
              } />
              <Route path="/admin/orders" element={
                <ProtectedRoute requiredRole="admin">
                  <div className="min-h-screen bg-gray-50">
                    <Header />
                    <main className="pt-24">
                      <OrderManagement />
                    </main>
                  </div>
                </ProtectedRoute>
              } />
              
              {/* Main layout routes (with Header and Footer) */}
              <Route path="*" element={
                <div className="min-h-screen bg-gray-50">
                  <Header />
                  <main className="pt-16">
                    <Routes>
                      <Route path="/" element={<HomePage />} />
                      <Route path="/services" element={<ServicesPage />} />
                      <Route path="/services/:id" element={<ServiceDetailPage />} />
                      <Route path="/products" element={<ProductsPage />} />
                      <Route path="/products/:id" element={<ProductDetailPage />} />
                      <Route path="/blog" element={<BlogPage />} />
                      <Route path="/blog/:slug" element={<BlogDetailPage />} />
                      <Route path="/announcements" element={<AnnouncementsPage />} />
                      <Route path="/faq" element={<FAQPage />} />
                      <Route path="/pricing" element={<PricingPage />} />
                      <Route path="/about" element={<AboutPage />} />
                      <Route path="/contact" element={<ContactPage />} />
                      <Route path="/login" element={<LoginPage />} />
<<<<<<< HEAD
                      <Route path="/register" element={<UnifiedRegisterPage />} />
                      <Route path="/vendor-register" element={<VendorRegisterPage />} />
                      <Route path="/agent-register" element={<AgentRegisterPage />} />
=======
                      <Route path="/register" element={<AllInOneRegisterPage />} />
                      <Route path="/vendor-register" element={<AllInOneRegisterPage />} />
                      <Route path="/agent-register" element={<AllInOneRegisterPage />} />
>>>>>>> e8b1e2d2
                      <Route path="/booking" element={<BookingPage />} />
                      <Route path="/order-request" element={
                        <ProtectedRoute>
                          <OrderSubmissionPage />
                        </ProtectedRoute>
                      } />
                      <Route path="/messages" element={
                        <ProtectedRoute>
                          <UnifiedMessagesPage />
                        </ProtectedRoute>
                      } />
                      <Route path="/payment/:jobId" element={
                        <ProtectedRoute requiredRole="customer">
                          <PaymentPage />
                        </ProtectedRoute>
                      } />
                      <Route path="/cart" element={<CartPage />} />
                      <Route path="/checkout" element={<CheckoutPage />} />
                      <Route path="/referral" element={<ReferralPage />} />
                      <Route path="/referral-dashboard" element={
                        <ProtectedRoute>
                          <ReferralDashboardPage />
                        </ProtectedRoute>
                      } />
                      <Route path="/vendor-dashboard" element={
                        <ProtectedRoute requiredRole="vendor">
                          <VendorDashboardPage />
                        </ProtectedRoute>
                      } />
                      
                      {/* Membership Routes */}
                      <Route path="/membership/plans" element={
                        <ProtectedRoute requiredRole="customer">
                          <MembershipPlans />
                        </ProtectedRoute>
                      } />
                      <Route path="/membership/dashboard" element={
                        <ProtectedRoute requiredRole="customer">
                          <MembershipDashboard />
                        </ProtectedRoute>
                      } />
                      <Route path="/membership/success" element={
                        <ProtectedRoute requiredRole="customer">
                          <MembershipSuccess />
                        </ProtectedRoute>
                      } />
<<<<<<< HEAD
                      
                      {/* Vendor Membership Routes */}
                      <Route path="/vendor/membership" element={
                        <ProtectedRoute requiredRole="vendor">
                          <VendorMembership />
                        </ProtectedRoute>
                      } />
=======
>>>>>>> e8b1e2d2
                      
                      <Route path="/subscription" element={<SubscriptionPage />} />
                      <Route path="/api-test" element={<ApiTest />} />
                      <Route path="*" element={<NotFoundPage />} />
                    </Routes>
                  </main>
                  <Footer />
                </div>
              } />
            </Routes>
          </AnimatePresence>
          </CartProvider>
        </MessagesProvider>
      </AuthProvider>
    </LanguageProvider>
  );
}

// Dashboard redirect component to route users based on their role
const DashboardRedirect = () => {
  const { user } = useAuth();

  if (!user) {
    return (
      <div className="min-h-screen bg-gray-50">
        <Header />
        <div className="flex items-center justify-center pt-24">
          <div className="text-center">
            <div className="animate-spin rounded-full h-12 w-12 border-b-2 border-orange-600 mx-auto mb-4"></div>
            <p className="text-gray-600">Loading...</p>
          </div>
        </div>
      </div>
    );
  }

  // Redirect referral agents to specialized dashboard
  if (user.role === 'referral') {
    return (
      <div className="min-h-screen bg-gray-50">
        <Header />
        <ReferralDashboardPage />
      </div>
    );
  }

  // Default dashboard for customers, vendors, and other roles
  return (
    <div className="min-h-screen bg-gray-50">
      <Header />
      <SimpleDashboard />
    </div>
  );
};

export default App; <|MERGE_RESOLUTION|>--- conflicted
+++ resolved
@@ -13,16 +13,13 @@
 import AboutPage from './pages/AboutPage.jsx';
 import ContactPage from './pages/ContactPage.jsx';
 import LoginPage from './pages/auth/LoginPage.jsx';
-<<<<<<< HEAD
 import RegisterPage from './pages/auth/RegisterPage.jsx';
 import UnifiedRegisterPage from './pages/auth/UnifiedRegisterPage.jsx';
 import VendorRegisterPage from './pages/auth/VendorRegisterPage.jsx';
 import AgentRegisterPage from './pages/auth/AgentRegisterPage.jsx';
-=======
-import AllInOneRegisterPage from './pages/auth/AllInOneRegisterPage.jsx';
->>>>>>> e8b1e2d2
 import DashboardPage from './pages/dashboard/DashboardPage.jsx';
 import SimpleDashboard from './pages/dashboard/SimpleDashboard.jsx';
+import ReferralDashboardPage from './pages/ReferralDashboardPage.jsx';
 import ReferralDashboardPage from './pages/ReferralDashboardPage.jsx';
 import BookingPage from './pages/BookingPage.jsx';
 import ProductDetailPage from './pages/ProductDetailPage.jsx';
@@ -53,12 +50,10 @@
 import MembershipPlans from './components/customer/MembershipPlans.jsx';
 import MembershipDashboard from './components/customer/MembershipDashboard.jsx';
 import MembershipSuccess from './pages/MembershipSuccess.jsx';
-<<<<<<< HEAD
 import VendorMembership from './components/vendor/VendorMembership.jsx';
-=======
->>>>>>> e8b1e2d2
 
 // Context
+import { AuthProvider, useAuth } from './contexts/AuthContext';
 import { AuthProvider, useAuth } from './contexts/AuthContext';
 import { CartProvider } from './contexts/CartContext';
 import { LanguageProvider } from './contexts/LanguageContext';
@@ -75,6 +70,7 @@
               {/* Dashboard and Admin routes (full-page layout) */}
               <Route path="/dashboard/*" element={
                 <ProtectedRoute>
+                  <DashboardRedirect />
                   <DashboardRedirect />
                 </ProtectedRoute>
               } />
@@ -148,15 +144,9 @@
                       <Route path="/about" element={<AboutPage />} />
                       <Route path="/contact" element={<ContactPage />} />
                       <Route path="/login" element={<LoginPage />} />
-<<<<<<< HEAD
                       <Route path="/register" element={<UnifiedRegisterPage />} />
                       <Route path="/vendor-register" element={<VendorRegisterPage />} />
                       <Route path="/agent-register" element={<AgentRegisterPage />} />
-=======
-                      <Route path="/register" element={<AllInOneRegisterPage />} />
-                      <Route path="/vendor-register" element={<AllInOneRegisterPage />} />
-                      <Route path="/agent-register" element={<AllInOneRegisterPage />} />
->>>>>>> e8b1e2d2
                       <Route path="/booking" element={<BookingPage />} />
                       <Route path="/order-request" element={
                         <ProtectedRoute>
@@ -203,7 +193,6 @@
                           <MembershipSuccess />
                         </ProtectedRoute>
                       } />
-<<<<<<< HEAD
                       
                       {/* Vendor Membership Routes */}
                       <Route path="/vendor/membership" element={
@@ -211,8 +200,6 @@
                           <VendorMembership />
                         </ProtectedRoute>
                       } />
-=======
->>>>>>> e8b1e2d2
                       
                       <Route path="/subscription" element={<SubscriptionPage />} />
                       <Route path="/api-test" element={<ApiTest />} />
@@ -268,4 +255,41 @@
   );
 };
 
+// Dashboard redirect component to route users based on their role
+const DashboardRedirect = () => {
+  const { user } = useAuth();
+
+  if (!user) {
+    return (
+      <div className="min-h-screen bg-gray-50">
+        <Header />
+        <div className="flex items-center justify-center pt-24">
+          <div className="text-center">
+            <div className="animate-spin rounded-full h-12 w-12 border-b-2 border-orange-600 mx-auto mb-4"></div>
+            <p className="text-gray-600">Loading...</p>
+          </div>
+        </div>
+      </div>
+    );
+  }
+
+  // Redirect referral agents to specialized dashboard
+  if (user.role === 'referral') {
+    return (
+      <div className="min-h-screen bg-gray-50">
+        <Header />
+        <ReferralDashboardPage />
+      </div>
+    );
+  }
+
+  // Default dashboard for customers, vendors, and other roles
+  return (
+    <div className="min-h-screen bg-gray-50">
+      <Header />
+      <SimpleDashboard />
+    </div>
+  );
+};
+
 export default App; 