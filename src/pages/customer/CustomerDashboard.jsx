--- conflicted
+++ resolved
@@ -33,10 +33,6 @@
 
   useEffect(() => {
     fetchDashboardData();
-<<<<<<< HEAD
-    // eslint-disable-next-line react-hooks/exhaustive-deps
-=======
->>>>>>> 7df1a029
   }, []);
 
   const handleCancelOrder = async (orderId) => {
@@ -78,14 +74,6 @@
 
   const fetchDashboardData = async () => {
     try {
-<<<<<<< HEAD
-      // Fetch real dashboard data from API using correct endpoints
-      const jobsResponse = await api.jobs.getUserJobs({ limit: 5 });
-
-      // Extract orders from response
-      const orders = jobsResponse.jobs || jobsResponse.data?.jobs || [];
-
-=======
       setLoading(true);
       
       // Try primary API endpoint for customer jobs
@@ -103,7 +91,6 @@
       const orders = jobsResponse.jobs || jobsResponse.data?.jobs || [];
       console.log('Extracted orders:', orders);
       
->>>>>>> 7df1a029
       // Calculate stats from the orders data
       const stats = {
         totalOrders: orders.length,
@@ -118,26 +105,6 @@
         recentOrders: orders,
         stats: stats
       });
-<<<<<<< HEAD
-    } catch (error) {
-      console.error('Failed to fetch dashboard data from /jobs/user:', error);
-
-      // Try fallback API endpoint
-      try {
-        const fallbackResponse = await api.customer.getJobs();
-        const orders = fallbackResponse.jobs || fallbackResponse.data?.jobs || [];
-
-        // Calculate stats from the orders data
-        const stats = {
-          totalOrders: orders.length,
-          pendingOrders: orders.filter(order => ['PENDING', 'ASSIGNED', 'IN_PROGRESS'].includes(order.status)).length,
-          completedOrders: orders.filter(order => order.status === 'COMPLETED').length,
-          totalSpent: orders
-            .filter(order => order.status === 'COMPLETED')
-            .reduce((sum, order) => sum + (order.totalAmount || 0), 0)
-        };
-=======
->>>>>>> 7df1a029
 
     } catch (error) {
       console.error('Error fetching dashboard data:', error);
@@ -297,41 +264,6 @@
           </div>
         </motion.div>
 
-<<<<<<< HEAD
-                      {/* Status & Actions Row */}
-                      <div className="flex flex-col sm:flex-row justify-between items-start sm:items-center gap-3">
-                        <span className={`px-4 py-2 rounded-full text-sm font-medium ${getStatusColor(order.status)}`}>
-                          {order.status.replace('_', ' ')}
-                        </span>
-
-                        <div className="flex space-x-2">
-                          <Link
-                            to={`/jobs/${order._id}`}
-                            className="bg-blue-600 text-white px-4 py-2 rounded-lg text-sm hover:bg-blue-700 transition-colors font-medium inline-flex items-center"
-                          >
-                            <Eye className="w-4 h-4 mr-1" />
-                            View Details
-                          </Link>
-                          {['PENDING', 'ASSIGNED'].includes(order.status) && (
-                            <button
-                              onClick={() => handleCancelOrder(order._id)}
-                              className="bg-red-600 text-white px-4 py-2 rounded-lg text-sm hover:bg-red-700 transition-colors font-medium inline-flex items-center"
-                            >
-                              <X className="w-4 h-4 mr-1" />
-                              Cancel
-                            </button>
-                          )}
-                        </div>
-                      </div>
-                    </div>
-                  </motion.div>
-                ))}
-              </div>
-            ) : (
-              <div className="text-center py-16">
-                <div className="bg-gradient-to-br from-orange-100 to-orange-200 rounded-full w-24 h-24 flex items-center justify-center mx-auto mb-6">
-                  <Package className="w-12 h-12 text-orange-600" />
-=======
         {/* Dashboard Stats Card */}
         <motion.div
           initial={{ opacity: 0, y: 20 }}
@@ -354,7 +286,6 @@
                       : stat.value}
                   </div>
                   <div className="text-gray-600 text-sm">{stat.title}</div>
->>>>>>> 7df1a029
                 </div>
               );
             })}
@@ -388,46 +319,8 @@
                 to="/services"
                 className="inline-flex items-center px-6 py-3 border border-transparent text-base font-medium rounded-md text-white bg-orange-600 hover:bg-orange-700"
               >
-<<<<<<< HEAD
-                <span className="font-medium">Book New Service</span>
-                <Calendar className="h-5 w-5" />
+                Browse Services
               </Link>
-
-              <Link
-                to="/jobs"
-                className="w-full flex items-center justify-between p-3 bg-gray-50 text-gray-700 rounded-lg hover:bg-gray-100 transition-colors"
-              >
-                <span className="font-medium">View All Jobs</span>
-                <Clock className="h-5 w-5" />
-              </Link>
-
-              <Link
-                to="/membership/plans"
-                className="w-full flex items-center justify-between p-3 bg-purple-50 text-purple-700 rounded-lg hover:bg-purple-100 transition-colors"
-              >
-                <span className="font-medium">Membership Plans</span>
-                <Star className="h-5 w-5" />
-              </Link>
-
-              <Link
-                to="/subscription/manage"
-                className="w-full flex items-center justify-between p-3 bg-green-50 text-green-700 rounded-lg hover:bg-green-100 transition-colors"
-              >
-                <span className="font-medium">Manage Subscription</span>
-                <Settings className="h-5 w-5" />
-              </Link>
-
-              <Link
-                to="/subscription/billing-history"
-                className="w-full flex items-center justify-between p-3 bg-blue-50 text-blue-700 rounded-lg hover:bg-blue-100 transition-colors"
-              >
-                <span className="font-medium">Billing History</span>
-                <FileText className="h-5 w-5" />
-=======
-                Browse Services
->>>>>>> 7df1a029
-              </Link>
-
             </div>
           ) : (
             <div className="space-y-4">
