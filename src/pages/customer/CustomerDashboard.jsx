import React, { useState, useEffect } from 'react';
import { motion } from 'framer-motion';
import {
  Clock,
  CheckCircle,
  TrendingUp,
<<<<<<< HEAD
  Settings,
  Package,
  DollarSign,
  ArrowRight,
  MapPin,
  Calendar
=======
  Users,
  Star,
  Plus,
  FileText,
  Settings,
  X,
  Eye,
  Package,
  ArrowRight
>>>>>>> 79d99be0
} from 'lucide-react';
import { Link } from 'react-router-dom';
import { useAuth } from '../../contexts/AuthContext';
import MembershipCard from '../../components/customer/MembershipCard';
<<<<<<< HEAD
import toast from 'react-hot-toast';
=======
import { toast } from 'react-hot-toast';

>>>>>>> 79d99be0

const CustomerDashboard = () => {
  const { user } = useAuth();
  const [dashboardData, setDashboardData] = useState({
    recentOrders: [],
    stats: {
      totalOrders: 0,
      pendingOrders: 0,
      completedOrders: 0,
      totalSpent: 0
    }
  });
  const [loading, setLoading] = useState(true);

  useEffect(() => {
    fetchDashboardData();
  }, []);


  const handleCancelOrder = async (orderId) => {
    // Check if order is already cancelled to prevent duplicate actions
    const orderToCancel = dashboardData.recentOrders.find(order => order._id === orderId);
    if (orderToCancel?.status === 'CANCELLED') {
      toast('Order is already cancelled');
      return;
    }
    
    // Update order status to cancelled
    setDashboardData(prevData => {
      const updatedOrders = prevData.recentOrders.map(order => 
        order._id === orderId 
          ? { ...order, status: 'CANCELLED' }
          : order
      );
      
      // Recalculate all stats from the updated orders
      const newStats = {
        totalOrders: updatedOrders.length,
        pendingOrders: updatedOrders.filter(order => ['PENDING', 'ASSIGNED', 'IN_PROGRESS'].includes(order.status)).length,
        completedOrders: updatedOrders.filter(order => order.status === 'COMPLETED').length,
        // Only count spent money for completed orders (cancelled orders get refunded)
        totalSpent: updatedOrders
          .filter(order => order.status === 'COMPLETED')
          .reduce((sum, order) => sum + (order.totalAmount || 0), 0)
      };
      
      return {
        ...prevData,
        recentOrders: updatedOrders,
        stats: newStats
      };
    });
    
    toast.success('Order cancelled successfully!', { duration: 2000 });
  };

  const formatDate = (dateString) => {
    return new Date(dateString).toLocaleDateString('en-US', {
      year: 'numeric',
      month: 'short',
      day: 'numeric'
    });
  };

  const fetchDashboardData = async () => {
    try {
<<<<<<< HEAD
      // Enhanced demo data with more realistic information
      setDashboardData({
        recentJobs: [
          {
            id: 1,
            jobNumber: 'JOB1755221424634BA9G',
            title: 'Kitchen Sink Repair',
            description: 'Fixed leaking kitchen sink and replaced faulty faucet',
            status: 'completed',
            date: '2024-01-15',
            amount: 150,
            category: 'plumbing',
            location: {
              address: '123 Main Street',
              city: 'Singapore'
            }
          },
          {
            id: 2,
            jobNumber: 'JOB1755221424634BA9H',
            title: 'Bathroom Deep Cleaning',
            description: 'Professional deep cleaning service for bathroom',
            status: 'in_progress',
            date: '2024-01-20',
            amount: 80,
            category: 'cleaning',
            location: {
              address: '456 Oak Avenue',
              city: 'Singapore'
            }
          },
          {
            id: 3,
            jobNumber: 'JOB1755221424634BA9I',
            title: 'Garden Maintenance',
            description: 'Lawn mowing and garden landscaping',
            status: 'pending',
            date: '2024-01-25',
            amount: 120,
            category: 'gardening',
            location: {
              address: '789 Pine Street',
              city: 'Singapore'
            }
          }
        ],
        stats: {
          totalJobs: 8,
          activeJobs: 2,
          completedJobs: 6,
          totalSpent: 650
        }
      });
      
      // Show success message
      toast.success('Dashboard loaded successfully!', { duration: 2000 });
    } catch (error) {
      console.error('Failed to fetch dashboard data:', error);
      toast.error('Failed to load dashboard data');
=======
      // Fetch real dashboard data from API using correct endpoints
      const jobsResponse = await api.jobs.getUserJobs({ limit: 5 });
      
      // Extract orders from response
      const orders = jobsResponse.jobs || jobsResponse.data?.jobs || [];
      
      // Calculate stats from the orders data
      const stats = {
        totalOrders: orders.length,
        pendingOrders: orders.filter(order => ['PENDING', 'ASSIGNED', 'IN_PROGRESS'].includes(order.status)).length,
        completedOrders: orders.filter(order => order.status === 'COMPLETED').length,
        totalSpent: orders
          .filter(order => order.status === 'COMPLETED')
          .reduce((sum, order) => sum + (order.totalAmount || 0), 0)
      };

      setDashboardData({
        recentOrders: orders,
        stats: stats
      });
    } catch (error) {
      console.error('Failed to fetch dashboard data from /jobs/user:', error);
      
      // Try fallback API endpoint
      try {
        const fallbackResponse = await api.customer.getJobs();
        const orders = fallbackResponse.jobs || fallbackResponse.data?.jobs || [];
        
        // Calculate stats from the orders data
        const stats = {
          totalOrders: orders.length,
          pendingOrders: orders.filter(order => ['PENDING', 'ASSIGNED', 'IN_PROGRESS'].includes(order.status)).length,
          completedOrders: orders.filter(order => order.status === 'COMPLETED').length,
          totalSpent: orders
            .filter(order => order.status === 'COMPLETED')
            .reduce((sum, order) => sum + (order.totalAmount || 0), 0)
        };

        setDashboardData({
          recentOrders: orders,
          stats: stats
        });
      } catch (fallbackError) {
        console.error('Fallback API also failed:', fallbackError);
        // Set empty data if both APIs fail
        setDashboardData({
          recentOrders: [],
          stats: {
            totalOrders: 0,
            pendingOrders: 0,
            completedOrders: 0,
            totalSpent: 0
          }
        });
      }
>>>>>>> 79d99be0
    } finally {
      setLoading(false);
    }
  };

  const getStatusColor = (status) => {
    const colors = {
      pending: 'bg-yellow-100 text-yellow-800',
      in_progress: 'bg-blue-100 text-blue-800',
      completed: 'bg-green-100 text-green-800',
      cancelled: 'bg-red-100 text-red-800'
    };
    return colors[status] || 'bg-gray-100 text-gray-800';
  };

<<<<<<< HEAD
  const stats = [
    { 
      title: 'Total Jobs', 
      value: dashboardData.stats.totalJobs, 
      icon: Package, 
      color: 'from-blue-500 to-blue-600',
      textColor: 'text-blue-600',
      bgColor: 'bg-blue-50'
    },
    { 
      title: 'Active Jobs', 
      value: dashboardData.stats.activeJobs, 
      icon: Clock, 
      color: 'from-amber-500 to-yellow-600',
      textColor: 'text-amber-600',
      bgColor: 'bg-amber-50'
    },
    { 
      title: 'Completed', 
      value: dashboardData.stats.completedJobs, 
      icon: CheckCircle, 
      color: 'from-emerald-500 to-green-600',
      textColor: 'text-emerald-600',
      bgColor: 'bg-emerald-50'
    },
    { 
      title: 'Total Spent', 
      value: `$${dashboardData.stats.totalSpent}`, 
      icon: DollarSign, 
      color: 'from-purple-500 to-indigo-600',
      textColor: 'text-purple-600',
      bgColor: 'bg-purple-50'
    }
  ];
=======
>>>>>>> 79d99be0

  if (loading) {
    return (
      <div className="space-y-8">
        <div className="grid grid-cols-1 md:grid-cols-2 lg:grid-cols-4 gap-6">
          {[1, 2, 3, 4].map((i) => (
            <div key={i} className="bg-white p-6 rounded-xl shadow-lg animate-pulse">
              <div className="h-4 bg-gray-300 rounded mb-2"></div>
              <div className="h-8 bg-gray-300 rounded"></div>
            </div>
          ))}
        </div>
      </div>
    );
  }

  return (
    <div className="space-y-8">
      {/* Welcome Message */}
      <div className="bg-gradient-to-r from-orange-500 to-orange-600 rounded-2xl p-8 text-white">
        <div className="max-w-4xl mx-auto">
          <motion.div
            initial={{ opacity: 0, y: 20 }}
            animate={{ opacity: 1, y: 0 }}
            transition={{ duration: 0.6 }}
          >
            <h1 className="text-3xl md:text-4xl font-bold mb-4">
              Welcome back, {user?.firstName || user?.name || 'Customer'}! 👋
            </h1>
            <p className="text-xl text-orange-100 mb-6">
              Track your service requests, manage your property maintenance, and stay updated with your orders.
            </p>
            <div className="flex flex-wrap gap-4">
              <Link
                to="/order-request"
                className="bg-white text-orange-600 px-6 py-3 rounded-lg font-semibold hover:bg-gray-100 transition-colors inline-flex items-center"
              >
                <Package className="mr-2 w-5 h-5" />
                Request New Service
              </Link>
              <Link
                to="/services"
                className="border-2 border-white text-white px-6 py-3 rounded-lg font-semibold hover:bg-white hover:text-orange-600 transition-colors"
              >
                Browse Services
              </Link>
            </div>
          </motion.div>
        </div>
      </div>

      {/* Enhanced Stats Grid */}
      <div className="grid grid-cols-1 md:grid-cols-2 lg:grid-cols-4 gap-6">
        {stats.map((stat, index) => (
          <motion.div
            key={index}
            initial={{ opacity: 0, y: 20 }}
            animate={{ opacity: 1, y: 0 }}
            transition={{ duration: 0.6, delay: index * 0.1 }}
            className="bg-white p-6 rounded-2xl shadow-lg border border-gray-100 hover:shadow-xl hover:border-orange-200 transition-all duration-300 transform hover:-translate-y-1 group"
          >
            <div className="flex items-center justify-between">
              <div className="flex items-center">
                <div className={`p-4 rounded-xl bg-gradient-to-r ${stat.color} text-white shadow-lg group-hover:shadow-xl transition-shadow`}>
                  <stat.icon size={24} />
                </div>
<<<<<<< HEAD
                <div className="ml-4">
                  <p className="text-sm font-medium text-gray-600 mb-1">{stat.title}</p>
                  <p className={`text-2xl font-bold ${stat.textColor} group-hover:scale-105 transition-transform`}>{stat.value}</p>
                </div>
              </div>
              <div className={`w-16 h-16 ${stat.bgColor} rounded-full flex items-center justify-center opacity-20 group-hover:opacity-30 transition-opacity`}>
                <stat.icon size={28} className={stat.textColor} />
=======
                <div>
                  <p className="text-sm font-medium text-gray-600">Total Orders</p>
                  <p className="text-2xl font-bold text-gray-900">{dashboardData.stats.totalOrders}</p>
                </div>
              </div>
            </motion.div>

            <motion.div
              initial={{ opacity: 0, y: 20 }}
              animate={{ opacity: 1, y: 0 }}
              transition={{ delay: 0.1 }}
              className="bg-white rounded-lg shadow-sm p-6"
            >
              <div className="flex items-center">
                <div className="p-2 rounded-md bg-yellow-100 mr-3">
                  <Clock className="h-6 w-6 text-yellow-600" />
                </div>
                <div>
                  <p className="text-sm font-medium text-gray-600">Pending Orders</p>
                  <p className="text-2xl font-bold text-gray-900">{dashboardData.stats.pendingOrders}</p>
                </div>
>>>>>>> 79d99be0
              </div>
            </div>
          </motion.div>
        ))}
      </div>

      {/* Enhanced Recent Jobs */}
      <div className="bg-white rounded-2xl shadow-lg border border-gray-100 overflow-hidden">
        <div className="bg-gradient-to-r from-gray-50 to-orange-50 p-6 border-b border-gray-200">
          <div className="flex flex-col sm:flex-row justify-between items-start sm:items-center gap-4">
            <div>
              <h2 className="text-2xl font-bold text-gray-900 mb-1">Recent Jobs</h2>
              <p className="text-gray-600">Track your latest service requests and their progress</p>
            </div>
            <Link
              to="/jobs"
              className="bg-orange-600 text-white px-6 py-3 rounded-xl hover:bg-orange-700 transition-all duration-200 font-medium shadow-md hover:shadow-lg transform hover:scale-105 inline-flex items-center"
            >
<<<<<<< HEAD
              View All Jobs
              <ArrowRight className="w-4 h-4 ml-2" />
            </Link>
          </div>
        </div>
=======
              <div className="flex items-center">
                <div className="p-2 rounded-md bg-green-100 mr-3">
                  <CheckCircle className="h-6 w-6 text-green-600" />
                </div>
                <div>
                  <p className="text-sm font-medium text-gray-600">Completed</p>
                  <p className="text-2xl font-bold text-gray-900">{dashboardData.stats.completedOrders}</p>
                </div>
              </div>
            </motion.div>
>>>>>>> 79d99be0

        <div className="p-6">
          {dashboardData.recentJobs.length > 0 ? (
            <div className="space-y-4">
              {dashboardData.recentJobs.map((job, index) => (
                <motion.div
                  key={job.id}
                  initial={{ opacity: 0, y: 20 }}
                  animate={{ opacity: 1, y: 0 }}
                  transition={{ delay: index * 0.1 }}
                  className="bg-gradient-to-r from-gray-50 to-white p-6 rounded-xl hover:from-orange-50 hover:to-gray-50 transition-all duration-300 border border-gray-200 hover:border-orange-200 hover:shadow-md group"
                >
                  <div className="flex flex-col lg:flex-row lg:items-center gap-4">
                    <div className="flex-1 grid grid-cols-1 lg:grid-cols-4 gap-4">
                      <div>
                        <p className="text-xs text-gray-500 mb-1">Job Number</p>
                        <p className="font-mono text-sm font-medium text-gray-900">{job.jobNumber}</p>
                      </div>
                      <div>
                        <p className="text-xs text-gray-500 mb-1">Service</p>
                        <p className="font-semibold text-gray-900">{job.title}</p>
                        <p className="text-sm text-gray-600">{job.description}</p>
                      </div>
                      <div>
                        <p className="text-xs text-gray-500 mb-1">Location</p>
                        <p className="text-gray-700 flex items-center">
                          <MapPin className="w-3 h-3 mr-1" />
                          {job.location.address}
                        </p>
                      </div>
                      <div>
                        <p className="text-xs text-gray-500 mb-1">Date & Amount</p>
                        <p className="text-gray-700 flex items-center mb-1">
                          <Calendar className="w-3 h-3 mr-1" />
                          {job.date}
                        </p>
                        <p className="text-xl font-bold text-gray-900">${job.amount}</p>
                      </div>
                    </div>

                    <div className="flex items-center justify-between lg:justify-end gap-4">
                      <span className={`px-4 py-2 rounded-full text-sm font-medium ${getStatusColor(job.status)}`}>
                        {job.status.replace('_', ' ')}
                      </span>
                    </div>
                  </div>
                </motion.div>
              ))}
            </div>
          ) : (
            <div className="text-center py-16">
              <div className="bg-gradient-to-br from-orange-100 to-orange-200 rounded-full w-24 h-24 flex items-center justify-center mx-auto mb-6">
                <Package className="w-12 h-12 text-orange-600" />
              </div>
              <h3 className="text-2xl font-semibold text-gray-900 mb-3">No jobs yet</h3>
              <p className="text-gray-600 mb-8 text-lg max-w-md mx-auto">Ready to get started? Request your first service and let us handle the rest!</p>
              <Link
                to="/order-request"
                className="bg-gradient-to-r from-orange-600 to-orange-700 text-white px-8 py-4 rounded-xl hover:from-orange-700 hover:to-orange-800 transition-all duration-200 font-semibold shadow-lg hover:shadow-xl transform hover:scale-105 inline-flex items-center"
              >
                <Package className="w-5 h-5 mr-2" />
                Request Your First Service
              </Link>
            </div>
          )}
        </div>
      </div>

<<<<<<< HEAD
      {/* Enhanced Quick Actions */}
      <div>
        <h2 className="text-2xl font-bold text-gray-900 mb-6">Quick Actions</h2>
        <div className="grid grid-cols-1 md:grid-cols-3 gap-6">
          <motion.div
            initial={{ opacity: 0, y: 20 }}
            animate={{ opacity: 1, y: 0 }}
            transition={{ delay: 0.1 }}
          >
            <Link
              to="/order-request"
              className="bg-gradient-to-br from-orange-500 to-orange-600 rounded-2xl shadow-lg p-8 hover:shadow-xl transition-all duration-300 transform hover:-translate-y-1 block text-white group relative overflow-hidden"
            >
              <div className="absolute top-0 right-0 w-32 h-32 bg-white opacity-10 rounded-full transform translate-x-8 -translate-y-8"></div>
              <div className="relative">
                <div className="flex items-center justify-between">
                  <div className="flex items-center">
                    <div className="p-4 rounded-xl bg-white bg-opacity-20 group-hover:bg-opacity-30 transition-all duration-200">
                      <Package className="w-8 h-8" />
                    </div>
                    <div className="ml-4">
                      <h3 className="text-xl font-bold">Request Service</h3>
                      <p className="text-orange-100 mt-1">Book a new maintenance service</p>
                    </div>
                  </div>
                  <ArrowRight className="w-6 h-6 text-orange-200 group-hover:text-white transition-colors group-hover:translate-x-1 transform duration-200" />
                </div>
              </div>
            </Link>
          </motion.div>
=======
          {/* Modern Recent Orders Section */}
          <div className="bg-white rounded-2xl shadow-lg border border-gray-100 overflow-hidden">
            <div className="bg-gradient-to-r from-gray-50 to-orange-50 p-8 border-b border-gray-200">
              <div className="flex flex-col sm:flex-row justify-between items-start sm:items-center gap-4">
                <div>
                  <h2 className="text-2xl font-bold text-gray-900 mb-1 font-roboto">Recent Orders</h2>
                  <p className="text-gray-600">Track your latest service requests and their progress</p>
                </div>
                <Link
                  to="/jobs"
                  className="bg-orange-600 text-white px-6 py-3 rounded-xl hover:bg-orange-700 transition-all duration-200 font-medium shadow-md hover:shadow-lg transform hover:scale-105 inline-flex items-center"
                >
                  View All Orders
                  <ArrowRight className="w-4 h-4 ml-2" />
                </Link>
              </div>
            </div>

            <div className="p-8">{dashboardData.recentOrders.length > 0 ? (
              <div className="space-y-4">
                {dashboardData.recentOrders.slice(0, 5).map((order, index) => (
                  <motion.div
                    key={order._id}
                    initial={{ opacity: 0, y: 20 }}
                    animate={{ opacity: 1, y: 0 }}
                    transition={{ delay: index * 0.1 }}
                    className="bg-gradient-to-r from-gray-50 to-white p-6 rounded-xl hover:from-orange-50 hover:to-gray-50 transition-all duration-300 border border-gray-200 hover:border-orange-200 hover:shadow-md group"
                  >
                    {/* Fixed Layout - No Overlap */}
                    <div className="space-y-4">
                      {/* Order Info Grid */}
                      <div className="grid grid-cols-2 md:grid-cols-4 gap-4">
                        <div>
                          <p className="text-xs text-gray-500 mb-1">Job Number</p>
                          <p className="font-mono text-sm font-medium text-gray-900">{order.jobNumber}</p>
                        </div>
                        <div>
                          <p className="text-xs text-gray-500 mb-1">Service</p>
                          <p className="font-semibold text-gray-900">{order.title}</p>
                        </div>
                        <div>
                          <p className="text-xs text-gray-500 mb-1">Date</p>
                          <p className="text-gray-700">{formatDate(order.createdAt)}</p>
                        </div>
                        <div>
                          <p className="text-xs text-gray-500 mb-1">Amount</p>
                          <p className="text-xl font-bold text-gray-900">${order.totalAmount?.toFixed(2) || '0.00'}</p>
                        </div>
                      </div>

                      {/* Status & Actions Row */}
                      <div className="flex flex-col sm:flex-row justify-between items-start sm:items-center gap-3">
                        <span className={`px-4 py-2 rounded-full text-sm font-medium ${getStatusColor(order.status)}`}>
                          {order.status.replace('_', ' ')}
                        </span>
                        
                        <div className="flex space-x-2">
                          <Link
                            to={`/jobs/${order._id}`}
                            className="bg-blue-600 text-white px-4 py-2 rounded-lg text-sm hover:bg-blue-700 transition-colors font-medium inline-flex items-center"
                          >
                            <Eye className="w-4 h-4 mr-1" />
                            View Details
                          </Link>
                          {['PENDING', 'ASSIGNED'].includes(order.status) && (
                            <button
                              onClick={() => handleCancelOrder(order._id)}
                              className="bg-red-600 text-white px-4 py-2 rounded-lg text-sm hover:bg-red-700 transition-colors font-medium inline-flex items-center"
                            >
                              <X className="w-4 h-4 mr-1" />
                              Cancel
                            </button>
                          )}
                        </div>
                      </div>
                    </div>
                  </motion.div>
                ))}
              </div>
            ) : (
              <div className="text-center py-16">
                <div className="bg-gradient-to-br from-orange-100 to-orange-200 rounded-full w-24 h-24 flex items-center justify-center mx-auto mb-6">
                  <Package className="w-12 h-12 text-orange-600" />
                </div>
                <h3 className="text-2xl font-semibold text-gray-900 mb-3">No orders yet</h3>
                <p className="text-gray-600 mb-8 text-lg max-w-md mx-auto">Ready to get started? Request your first service and let us handle the rest!</p>
                <Link
                  to="/order-request"
                  className="bg-gradient-to-r from-orange-600 to-orange-700 text-white px-8 py-4 rounded-xl hover:from-orange-700 hover:to-orange-800 transition-all duration-200 font-semibold shadow-lg hover:shadow-xl transform hover:scale-105 inline-flex items-center"
                >
                  <Package className="w-5 h-5 mr-2" />
                  Request Your First Service
                </Link>
              </div>
            )}
            </div>
          </div>
        </div>

        {/* Sidebar */}
        <div className="space-y-6">
          {/* Membership Card */}
          <MembershipCard />
>>>>>>> 79d99be0

          <motion.div
            initial={{ opacity: 0, y: 20 }}
            animate={{ opacity: 1, y: 0 }}
            transition={{ delay: 0.2 }}
          >
<<<<<<< HEAD
            <Link
              to="/services"
              className="bg-gradient-to-br from-blue-500 to-blue-600 rounded-2xl shadow-lg p-8 hover:shadow-xl transition-all duration-300 transform hover:-translate-y-1 block text-white group relative overflow-hidden"
            >
              <div className="absolute top-0 right-0 w-32 h-32 bg-white opacity-10 rounded-full transform translate-x-8 -translate-y-8"></div>
              <div className="relative">
                <div className="flex items-center justify-between">
                  <div className="flex items-center">
                    <div className="p-4 rounded-xl bg-white bg-opacity-20 group-hover:bg-opacity-30 transition-all duration-200">
                      <Settings className="w-8 h-8" />
                    </div>
                    <div className="ml-4">
                      <h3 className="text-xl font-bold">Browse Services</h3>
                      <p className="text-blue-100 mt-1">Explore available services</p>
=======
            <h3 className="text-lg font-medium text-gray-900 mb-4">Quick Actions</h3>
            <div className="space-y-3">
              <Link
                to="/jobs/create"
                className="w-full flex items-center justify-between p-3 bg-orange-50 text-orange-700 rounded-lg hover:bg-orange-100 transition-colors"
              >
                <span className="font-medium">Book New Service</span>
                <Calendar className="h-5 w-5" />
              </Link>
              
              <Link
                to="/jobs"
                className="w-full flex items-center justify-between p-3 bg-gray-50 text-gray-700 rounded-lg hover:bg-gray-100 transition-colors"
              >
                <span className="font-medium">View All Jobs</span>
                <Clock className="h-5 w-5" />
              </Link>
              
              <Link
                to="/membership/plans"
                className="w-full flex items-center justify-between p-3 bg-purple-50 text-purple-700 rounded-lg hover:bg-purple-100 transition-colors"
              >
                <span className="font-medium">Membership Plans</span>
                <Star className="h-5 w-5" />
              </Link>
              
              <Link
                to="/subscription/manage"
                className="w-full flex items-center justify-between p-3 bg-green-50 text-green-700 rounded-lg hover:bg-green-100 transition-colors"
              >
                <span className="font-medium">Manage Subscription</span>
                <Settings className="h-5 w-5" />
              </Link>
              
              <Link
                to="/subscription/billing-history"
                className="w-full flex items-center justify-between p-3 bg-blue-50 text-blue-700 rounded-lg hover:bg-blue-100 transition-colors"
              >
                <span className="font-medium">Billing History</span>
                <FileText className="h-5 w-5" />
              </Link>
            </div>
          </motion.div>

          {/* Recent Updates */}
          {dashboardData.recentOrders.some(order => order.workProgress?.workNotes || order.completionDetails) && (
            <motion.div
              initial={{ opacity: 0, y: 20 }}
              animate={{ opacity: 1, y: 0 }}
              transition={{ delay: 0.6 }}
              className="bg-white rounded-lg shadow-sm p-6"
            >
              <h3 className="text-lg font-medium text-gray-900 mb-4">Recent Updates</h3>
              <div className="space-y-3">
                {dashboardData.recentOrders
                  .filter(order => order.workProgress?.workNotes || order.completionDetails)
                  .slice(0, 2)
                  .map((order) => (
                    <div key={order._id} className="border-l-4 border-blue-500 pl-4">
                      <p className="text-sm font-medium text-gray-900">{order.title}</p>
                      <p className="text-xs text-gray-600">
                        {order.completionDetails || order.workProgress?.workNotes}
                      </p>
                      <p className="text-xs text-gray-400 mt-1">
                        {new Date(order.createdAt).toLocaleDateString()}
                      </p>
>>>>>>> 79d99be0
                    </div>
                  </div>
                  <ArrowRight className="w-6 h-6 text-blue-200 group-hover:text-white transition-colors group-hover:translate-x-1 transform duration-200" />
                </div>
              </div>
            </Link>
          </motion.div>

          <motion.div
            initial={{ opacity: 0, y: 20 }}
            animate={{ opacity: 1, y: 0 }}
            transition={{ delay: 0.3 }}
          >
            <button
              onClick={fetchDashboardData}
              className="bg-gradient-to-br from-emerald-500 to-green-600 rounded-2xl shadow-lg p-8 hover:shadow-xl transition-all duration-300 transform hover:-translate-y-1 text-white group w-full relative overflow-hidden"
            >
              <div className="absolute top-0 right-0 w-32 h-32 bg-white opacity-10 rounded-full transform translate-x-8 -translate-y-8"></div>
              <div className="relative">
                <div className="flex items-center justify-between">
                  <div className="flex items-center">
                    <div className="p-4 rounded-xl bg-white bg-opacity-20 group-hover:bg-opacity-30 transition-all duration-200">
                      <TrendingUp className="w-8 h-8" />
                    </div>
                    <div className="ml-4">
                      <h3 className="text-xl font-bold">Refresh Data</h3>
                      <p className="text-emerald-100 mt-1">Update dashboard information</p>
                    </div>
                  </div>
                  <ArrowRight className="w-6 h-6 text-emerald-200 group-hover:text-white transition-colors group-hover:translate-x-1 transform duration-200" />
                </div>
              </div>
            </button>
          </motion.div>
        </div>
      </div>

      {/* Membership Card */}
      <MembershipCard />
    </div>
  );
};

export default CustomerDashboard;<|MERGE_RESOLUTION|>--- conflicted
+++ resolved
@@ -4,14 +4,6 @@
   Clock,
   CheckCircle,
   TrendingUp,
-<<<<<<< HEAD
-  Settings,
-  Package,
-  DollarSign,
-  ArrowRight,
-  MapPin,
-  Calendar
-=======
   Users,
   Star,
   Plus,
@@ -21,17 +13,12 @@
   Eye,
   Package,
   ArrowRight
->>>>>>> 79d99be0
 } from 'lucide-react';
 import { Link } from 'react-router-dom';
 import { useAuth } from '../../contexts/AuthContext';
 import MembershipCard from '../../components/customer/MembershipCard';
-<<<<<<< HEAD
-import toast from 'react-hot-toast';
-=======
 import { toast } from 'react-hot-toast';
 
->>>>>>> 79d99be0
 
 const CustomerDashboard = () => {
   const { user } = useAuth();
@@ -98,67 +85,6 @@
 
   const fetchDashboardData = async () => {
     try {
-<<<<<<< HEAD
-      // Enhanced demo data with more realistic information
-      setDashboardData({
-        recentJobs: [
-          {
-            id: 1,
-            jobNumber: 'JOB1755221424634BA9G',
-            title: 'Kitchen Sink Repair',
-            description: 'Fixed leaking kitchen sink and replaced faulty faucet',
-            status: 'completed',
-            date: '2024-01-15',
-            amount: 150,
-            category: 'plumbing',
-            location: {
-              address: '123 Main Street',
-              city: 'Singapore'
-            }
-          },
-          {
-            id: 2,
-            jobNumber: 'JOB1755221424634BA9H',
-            title: 'Bathroom Deep Cleaning',
-            description: 'Professional deep cleaning service for bathroom',
-            status: 'in_progress',
-            date: '2024-01-20',
-            amount: 80,
-            category: 'cleaning',
-            location: {
-              address: '456 Oak Avenue',
-              city: 'Singapore'
-            }
-          },
-          {
-            id: 3,
-            jobNumber: 'JOB1755221424634BA9I',
-            title: 'Garden Maintenance',
-            description: 'Lawn mowing and garden landscaping',
-            status: 'pending',
-            date: '2024-01-25',
-            amount: 120,
-            category: 'gardening',
-            location: {
-              address: '789 Pine Street',
-              city: 'Singapore'
-            }
-          }
-        ],
-        stats: {
-          totalJobs: 8,
-          activeJobs: 2,
-          completedJobs: 6,
-          totalSpent: 650
-        }
-      });
-      
-      // Show success message
-      toast.success('Dashboard loaded successfully!', { duration: 2000 });
-    } catch (error) {
-      console.error('Failed to fetch dashboard data:', error);
-      toast.error('Failed to load dashboard data');
-=======
       // Fetch real dashboard data from API using correct endpoints
       const jobsResponse = await api.jobs.getUserJobs({ limit: 5 });
       
@@ -214,7 +140,6 @@
           }
         });
       }
->>>>>>> 79d99be0
     } finally {
       setLoading(false);
     }
@@ -230,43 +155,6 @@
     return colors[status] || 'bg-gray-100 text-gray-800';
   };
 
-<<<<<<< HEAD
-  const stats = [
-    { 
-      title: 'Total Jobs', 
-      value: dashboardData.stats.totalJobs, 
-      icon: Package, 
-      color: 'from-blue-500 to-blue-600',
-      textColor: 'text-blue-600',
-      bgColor: 'bg-blue-50'
-    },
-    { 
-      title: 'Active Jobs', 
-      value: dashboardData.stats.activeJobs, 
-      icon: Clock, 
-      color: 'from-amber-500 to-yellow-600',
-      textColor: 'text-amber-600',
-      bgColor: 'bg-amber-50'
-    },
-    { 
-      title: 'Completed', 
-      value: dashboardData.stats.completedJobs, 
-      icon: CheckCircle, 
-      color: 'from-emerald-500 to-green-600',
-      textColor: 'text-emerald-600',
-      bgColor: 'bg-emerald-50'
-    },
-    { 
-      title: 'Total Spent', 
-      value: `$${dashboardData.stats.totalSpent}`, 
-      icon: DollarSign, 
-      color: 'from-purple-500 to-indigo-600',
-      textColor: 'text-purple-600',
-      bgColor: 'bg-purple-50'
-    }
-  ];
-=======
->>>>>>> 79d99be0
 
   if (loading) {
     return (
@@ -284,39 +172,59 @@
   }
 
   return (
-    <div className="space-y-8">
-      {/* Welcome Message */}
-      <div className="bg-gradient-to-r from-orange-500 to-orange-600 rounded-2xl p-8 text-white">
-        <div className="max-w-4xl mx-auto">
-          <motion.div
-            initial={{ opacity: 0, y: 20 }}
-            animate={{ opacity: 1, y: 0 }}
-            transition={{ duration: 0.6 }}
-          >
-            <h1 className="text-3xl md:text-4xl font-bold mb-4">
-              Welcome back, {user?.firstName || user?.name || 'Customer'}! 👋
-            </h1>
-            <p className="text-xl text-orange-100 mb-6">
-              Track your service requests, manage your property maintenance, and stay updated with your orders.
-            </p>
-            <div className="flex flex-wrap gap-4">
-              <Link
-                to="/order-request"
-                className="bg-white text-orange-600 px-6 py-3 rounded-lg font-semibold hover:bg-gray-100 transition-colors inline-flex items-center"
-              >
-                <Package className="mr-2 w-5 h-5" />
-                Request New Service
-              </Link>
-              <Link
-                to="/services"
-                className="border-2 border-white text-white px-6 py-3 rounded-lg font-semibold hover:bg-white hover:text-orange-600 transition-colors"
-              >
-                Browse Services
-              </Link>
-            </div>
-          </motion.div>
+    <div className="max-w-7xl mx-auto px-4 py-8">
+      {/* Page Header */}
+      <div className="flex justify-between items-center mb-8">
+        <div>
+          <h1 className="text-3xl font-bold text-gray-900">Dashboard</h1>
+          <p className="text-gray-600 mt-1">Manage your property maintenance services</p>
         </div>
+        <Link
+          to="/jobs/create"
+          className="bg-orange-600 text-white px-6 py-3 rounded-lg font-medium hover:bg-orange-700 transition-colors flex items-center"
+        >
+          <Plus className="h-5 w-5 mr-2" />
+          Book Service
+        </Link>
       </div>
+
+      <div className="grid grid-cols-1 lg:grid-cols-3 gap-8">
+        {/* Main Content */}
+        <div className="lg:col-span-2 space-y-6">
+          {/* Stats Cards */}
+          <div className="grid grid-cols-1 md:grid-cols-4 gap-6">
+            <motion.div
+              initial={{ opacity: 0, y: 20 }}
+              animate={{ opacity: 1, y: 0 }}
+              className="bg-white rounded-lg shadow-sm p-6"
+            >
+              <div className="flex items-center">
+                <div className="p-2 rounded-md bg-blue-100 mr-3">
+                  <Calendar className="h-6 w-6 text-blue-600" />
+                </div>
+                <div>
+                  <p className="text-sm font-medium text-gray-600">Total Orders</p>
+                  <p className="text-2xl font-bold text-gray-900">{dashboardData.stats.totalOrders}</p>
+                </div>
+              </div>
+            </motion.div>
+
+            <motion.div
+              initial={{ opacity: 0, y: 20 }}
+              animate={{ opacity: 1, y: 0 }}
+              transition={{ delay: 0.1 }}
+              className="bg-white rounded-lg shadow-sm p-6"
+            >
+              <div className="flex items-center">
+                <div className="p-2 rounded-md bg-yellow-100 mr-3">
+                  <Clock className="h-6 w-6 text-yellow-600" />
+                </div>
+                <div>
+                  <p className="text-sm font-medium text-gray-600">Pending Orders</p>
+                  <p className="text-2xl font-bold text-gray-900">{dashboardData.stats.pendingOrders}</p>
+                </div>
+              </div>
+            </motion.div>
 
       {/* Enhanced Stats Grid */}
       <div className="grid grid-cols-1 md:grid-cols-2 lg:grid-cols-4 gap-6">
@@ -333,173 +241,19 @@
                 <div className={`p-4 rounded-xl bg-gradient-to-r ${stat.color} text-white shadow-lg group-hover:shadow-xl transition-shadow`}>
                   <stat.icon size={24} />
                 </div>
-<<<<<<< HEAD
-                <div className="ml-4">
-                  <p className="text-sm font-medium text-gray-600 mb-1">{stat.title}</p>
-                  <p className={`text-2xl font-bold ${stat.textColor} group-hover:scale-105 transition-transform`}>{stat.value}</p>
+                <div>
+                  <p className="text-sm font-medium text-gray-600">Completed</p>
+                  <p className="text-2xl font-bold text-gray-900">{dashboardData.stats.completedOrders}</p>
                 </div>
               </div>
               <div className={`w-16 h-16 ${stat.bgColor} rounded-full flex items-center justify-center opacity-20 group-hover:opacity-30 transition-opacity`}>
                 <stat.icon size={28} className={stat.textColor} />
-=======
-                <div>
-                  <p className="text-sm font-medium text-gray-600">Total Orders</p>
-                  <p className="text-2xl font-bold text-gray-900">{dashboardData.stats.totalOrders}</p>
-                </div>
-              </div>
-            </motion.div>
-
-            <motion.div
-              initial={{ opacity: 0, y: 20 }}
-              animate={{ opacity: 1, y: 0 }}
-              transition={{ delay: 0.1 }}
-              className="bg-white rounded-lg shadow-sm p-6"
-            >
-              <div className="flex items-center">
-                <div className="p-2 rounded-md bg-yellow-100 mr-3">
-                  <Clock className="h-6 w-6 text-yellow-600" />
-                </div>
-                <div>
-                  <p className="text-sm font-medium text-gray-600">Pending Orders</p>
-                  <p className="text-2xl font-bold text-gray-900">{dashboardData.stats.pendingOrders}</p>
-                </div>
->>>>>>> 79d99be0
               </div>
             </div>
           </motion.div>
         ))}
       </div>
 
-      {/* Enhanced Recent Jobs */}
-      <div className="bg-white rounded-2xl shadow-lg border border-gray-100 overflow-hidden">
-        <div className="bg-gradient-to-r from-gray-50 to-orange-50 p-6 border-b border-gray-200">
-          <div className="flex flex-col sm:flex-row justify-between items-start sm:items-center gap-4">
-            <div>
-              <h2 className="text-2xl font-bold text-gray-900 mb-1">Recent Jobs</h2>
-              <p className="text-gray-600">Track your latest service requests and their progress</p>
-            </div>
-            <Link
-              to="/jobs"
-              className="bg-orange-600 text-white px-6 py-3 rounded-xl hover:bg-orange-700 transition-all duration-200 font-medium shadow-md hover:shadow-lg transform hover:scale-105 inline-flex items-center"
-            >
-<<<<<<< HEAD
-              View All Jobs
-              <ArrowRight className="w-4 h-4 ml-2" />
-            </Link>
-          </div>
-        </div>
-=======
-              <div className="flex items-center">
-                <div className="p-2 rounded-md bg-green-100 mr-3">
-                  <CheckCircle className="h-6 w-6 text-green-600" />
-                </div>
-                <div>
-                  <p className="text-sm font-medium text-gray-600">Completed</p>
-                  <p className="text-2xl font-bold text-gray-900">{dashboardData.stats.completedOrders}</p>
-                </div>
-              </div>
-            </motion.div>
->>>>>>> 79d99be0
-
-        <div className="p-6">
-          {dashboardData.recentJobs.length > 0 ? (
-            <div className="space-y-4">
-              {dashboardData.recentJobs.map((job, index) => (
-                <motion.div
-                  key={job.id}
-                  initial={{ opacity: 0, y: 20 }}
-                  animate={{ opacity: 1, y: 0 }}
-                  transition={{ delay: index * 0.1 }}
-                  className="bg-gradient-to-r from-gray-50 to-white p-6 rounded-xl hover:from-orange-50 hover:to-gray-50 transition-all duration-300 border border-gray-200 hover:border-orange-200 hover:shadow-md group"
-                >
-                  <div className="flex flex-col lg:flex-row lg:items-center gap-4">
-                    <div className="flex-1 grid grid-cols-1 lg:grid-cols-4 gap-4">
-                      <div>
-                        <p className="text-xs text-gray-500 mb-1">Job Number</p>
-                        <p className="font-mono text-sm font-medium text-gray-900">{job.jobNumber}</p>
-                      </div>
-                      <div>
-                        <p className="text-xs text-gray-500 mb-1">Service</p>
-                        <p className="font-semibold text-gray-900">{job.title}</p>
-                        <p className="text-sm text-gray-600">{job.description}</p>
-                      </div>
-                      <div>
-                        <p className="text-xs text-gray-500 mb-1">Location</p>
-                        <p className="text-gray-700 flex items-center">
-                          <MapPin className="w-3 h-3 mr-1" />
-                          {job.location.address}
-                        </p>
-                      </div>
-                      <div>
-                        <p className="text-xs text-gray-500 mb-1">Date & Amount</p>
-                        <p className="text-gray-700 flex items-center mb-1">
-                          <Calendar className="w-3 h-3 mr-1" />
-                          {job.date}
-                        </p>
-                        <p className="text-xl font-bold text-gray-900">${job.amount}</p>
-                      </div>
-                    </div>
-
-                    <div className="flex items-center justify-between lg:justify-end gap-4">
-                      <span className={`px-4 py-2 rounded-full text-sm font-medium ${getStatusColor(job.status)}`}>
-                        {job.status.replace('_', ' ')}
-                      </span>
-                    </div>
-                  </div>
-                </motion.div>
-              ))}
-            </div>
-          ) : (
-            <div className="text-center py-16">
-              <div className="bg-gradient-to-br from-orange-100 to-orange-200 rounded-full w-24 h-24 flex items-center justify-center mx-auto mb-6">
-                <Package className="w-12 h-12 text-orange-600" />
-              </div>
-              <h3 className="text-2xl font-semibold text-gray-900 mb-3">No jobs yet</h3>
-              <p className="text-gray-600 mb-8 text-lg max-w-md mx-auto">Ready to get started? Request your first service and let us handle the rest!</p>
-              <Link
-                to="/order-request"
-                className="bg-gradient-to-r from-orange-600 to-orange-700 text-white px-8 py-4 rounded-xl hover:from-orange-700 hover:to-orange-800 transition-all duration-200 font-semibold shadow-lg hover:shadow-xl transform hover:scale-105 inline-flex items-center"
-              >
-                <Package className="w-5 h-5 mr-2" />
-                Request Your First Service
-              </Link>
-            </div>
-          )}
-        </div>
-      </div>
-
-<<<<<<< HEAD
-      {/* Enhanced Quick Actions */}
-      <div>
-        <h2 className="text-2xl font-bold text-gray-900 mb-6">Quick Actions</h2>
-        <div className="grid grid-cols-1 md:grid-cols-3 gap-6">
-          <motion.div
-            initial={{ opacity: 0, y: 20 }}
-            animate={{ opacity: 1, y: 0 }}
-            transition={{ delay: 0.1 }}
-          >
-            <Link
-              to="/order-request"
-              className="bg-gradient-to-br from-orange-500 to-orange-600 rounded-2xl shadow-lg p-8 hover:shadow-xl transition-all duration-300 transform hover:-translate-y-1 block text-white group relative overflow-hidden"
-            >
-              <div className="absolute top-0 right-0 w-32 h-32 bg-white opacity-10 rounded-full transform translate-x-8 -translate-y-8"></div>
-              <div className="relative">
-                <div className="flex items-center justify-between">
-                  <div className="flex items-center">
-                    <div className="p-4 rounded-xl bg-white bg-opacity-20 group-hover:bg-opacity-30 transition-all duration-200">
-                      <Package className="w-8 h-8" />
-                    </div>
-                    <div className="ml-4">
-                      <h3 className="text-xl font-bold">Request Service</h3>
-                      <p className="text-orange-100 mt-1">Book a new maintenance service</p>
-                    </div>
-                  </div>
-                  <ArrowRight className="w-6 h-6 text-orange-200 group-hover:text-white transition-colors group-hover:translate-x-1 transform duration-200" />
-                </div>
-              </div>
-            </Link>
-          </motion.div>
-=======
           {/* Modern Recent Orders Section */}
           <div className="bg-white rounded-2xl shadow-lg border border-gray-100 overflow-hidden">
             <div className="bg-gradient-to-r from-gray-50 to-orange-50 p-8 border-b border-gray-200">
@@ -599,75 +353,35 @@
           </div>
         </div>
 
-        {/* Sidebar */}
-        <div className="space-y-6">
-          {/* Membership Card */}
-          <MembershipCard />
->>>>>>> 79d99be0
-
+      {/* Enhanced Quick Actions */}
+      <div>
+        <h2 className="text-2xl font-bold text-gray-900 mb-6">Quick Actions</h2>
+        <div className="grid grid-cols-1 md:grid-cols-3 gap-6">
           <motion.div
             initial={{ opacity: 0, y: 20 }}
             animate={{ opacity: 1, y: 0 }}
-            transition={{ delay: 0.2 }}
+            transition={{ delay: 0.1 }}
           >
-<<<<<<< HEAD
             <Link
-              to="/services"
-              className="bg-gradient-to-br from-blue-500 to-blue-600 rounded-2xl shadow-lg p-8 hover:shadow-xl transition-all duration-300 transform hover:-translate-y-1 block text-white group relative overflow-hidden"
+              to="/order-request"
+              className="bg-gradient-to-br from-orange-500 to-orange-600 rounded-2xl shadow-lg p-8 hover:shadow-xl transition-all duration-300 transform hover:-translate-y-1 block text-white group relative overflow-hidden"
             >
               <div className="absolute top-0 right-0 w-32 h-32 bg-white opacity-10 rounded-full transform translate-x-8 -translate-y-8"></div>
               <div className="relative">
                 <div className="flex items-center justify-between">
                   <div className="flex items-center">
                     <div className="p-4 rounded-xl bg-white bg-opacity-20 group-hover:bg-opacity-30 transition-all duration-200">
-                      <Settings className="w-8 h-8" />
+                      <Package className="w-8 h-8" />
                     </div>
                     <div className="ml-4">
-                      <h3 className="text-xl font-bold">Browse Services</h3>
-                      <p className="text-blue-100 mt-1">Explore available services</p>
-=======
-            <h3 className="text-lg font-medium text-gray-900 mb-4">Quick Actions</h3>
-            <div className="space-y-3">
-              <Link
-                to="/jobs/create"
-                className="w-full flex items-center justify-between p-3 bg-orange-50 text-orange-700 rounded-lg hover:bg-orange-100 transition-colors"
-              >
-                <span className="font-medium">Book New Service</span>
-                <Calendar className="h-5 w-5" />
-              </Link>
-              
-              <Link
-                to="/jobs"
-                className="w-full flex items-center justify-between p-3 bg-gray-50 text-gray-700 rounded-lg hover:bg-gray-100 transition-colors"
-              >
-                <span className="font-medium">View All Jobs</span>
-                <Clock className="h-5 w-5" />
-              </Link>
-              
-              <Link
-                to="/membership/plans"
-                className="w-full flex items-center justify-between p-3 bg-purple-50 text-purple-700 rounded-lg hover:bg-purple-100 transition-colors"
-              >
-                <span className="font-medium">Membership Plans</span>
-                <Star className="h-5 w-5" />
-              </Link>
-              
-              <Link
-                to="/subscription/manage"
-                className="w-full flex items-center justify-between p-3 bg-green-50 text-green-700 rounded-lg hover:bg-green-100 transition-colors"
-              >
-                <span className="font-medium">Manage Subscription</span>
-                <Settings className="h-5 w-5" />
-              </Link>
-              
-              <Link
-                to="/subscription/billing-history"
-                className="w-full flex items-center justify-between p-3 bg-blue-50 text-blue-700 rounded-lg hover:bg-blue-100 transition-colors"
-              >
-                <span className="font-medium">Billing History</span>
-                <FileText className="h-5 w-5" />
-              </Link>
-            </div>
+                      <h3 className="text-xl font-bold">Request Service</h3>
+                      <p className="text-orange-100 mt-1">Book a new maintenance service</p>
+                    </div>
+                  </div>
+                  <ArrowRight className="w-6 h-6 text-orange-200 group-hover:text-white transition-colors group-hover:translate-x-1 transform duration-200" />
+                </div>
+              </div>
+            </Link>
           </motion.div>
 
           {/* Recent Updates */}
@@ -692,7 +406,6 @@
                       <p className="text-xs text-gray-400 mt-1">
                         {new Date(order.createdAt).toLocaleDateString()}
                       </p>
->>>>>>> 79d99be0
                     </div>
                   </div>
                   <ArrowRight className="w-6 h-6 text-blue-200 group-hover:text-white transition-colors group-hover:translate-x-1 transform duration-200" />
