--- conflicted
+++ resolved
@@ -1,16 +1,4 @@
-<<<<<<< HEAD
-﻿import React, { useState, useEffect, useRef } from 'react';
-import { useNavigate, useLocation } from 'react-router-dom';
-import { motion } from 'framer-motion';
-import { 
-  MapPin, 
-  Calendar, 
-  DollarSign, 
-  FileText, 
-  Camera,
-=======
-﻿import {
->>>>>>> 524a0d06
+import {
   AlertCircle,
   Calendar,
   Camera,
@@ -34,38 +22,6 @@
 import { motion } from 'framer-motion';
 import toast from 'react-hot-toast';
 import { useAuth } from '../contexts/AuthContext';
-
-// Singapore cities list
-const singaporeCities = [
-  'Central Singapore',
-  'Ang Mo Kio',
-  'Bedok',
-  'Bishan',
-  'Boon Lay',
-  'Bukit Batok',
-  'Bukit Merah',
-  'Bukit Panjang',
-  'Bukit Timah',
-  'Choa Chu Kang',
-  'Clementi',
-  'Geylang',
-  'Hougang',
-  'Jurong East',
-  'Jurong West',
-  'Kallang',
-  'Marine Parade',
-  'Novena',
-  'Pasir Ris',
-  'Punggol',
-  'Queenstown',
-  'Sembawang',
-  'Sengkang',
-  'Serangoon',
-  'Tampines',
-  'Toa Payoh',
-  'Woodlands',
-  'Yishun'
-];
 
 const OrderSubmissionPage = () => {
   const navigate = useNavigate();
@@ -923,16 +879,13 @@
                     <select
                       value={formData.location.city}
                       onChange={(e) => handleInputChange('location.city', e.target.value)}
-<<<<<<< HEAD
-=======
                       placeholder="e.g., Tampines, Jurong East, Orchard"
->>>>>>> 524a0d06
                       className="w-full px-4 py-3 border border-gray-300 rounded-lg focus:ring-orange-500 focus:border-orange-500"
                     >
                       <option value="">Select Area</option>
-                      {singaporeCities.map((city) => (
-                        <option key={city} value={city}>
-                          {city}
+                      {SINGAPORE_DISTRICTS.map((district) => (
+                        <option key={district.value} value={district.value}>
+                          {district.label}
                         </option>
                       ))}
                     </select>
@@ -940,16 +893,6 @@
 
                   <div>
                     <label className="block text-sm font-medium text-gray-700 mb-2">
-<<<<<<< HEAD
-                      Country *
-                    </label>
-                    <input
-                      type="text"
-                      value="Singapore"
-                      readOnly
-                      className="w-full px-4 py-3 border border-gray-300 rounded-lg bg-gray-100 text-gray-600"
-                    />
-=======
                       District/Region *
                     </label>
                     <select
@@ -964,7 +907,6 @@
                         </option>
                       ))}
                     </select>
->>>>>>> 524a0d06
                   </div>
 
                   <div>
