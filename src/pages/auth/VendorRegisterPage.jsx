--- conflicted
+++ resolved
@@ -467,20 +467,8 @@
                         <select
                           {...register('serviceArea', { required: 'Please select service area' })}
                           className="w-full px-4 py-2 border border-gray-300 rounded-lg focus:ring-2 focus:ring-orange-500 focus:border-transparent"
-<<<<<<< HEAD
-                          defaultValue=""
-                        >
-                          <option value="" disabled>Select your service area</option>
-                          {singaporeCities.map((city) => (
-                            <option key={city} value={city}>
-                              {city}
-                            </option>
-                          ))}
-                        </select>
-=======
                           placeholder="e.g. Tampines, Jurong East, Woodlands, etc."
                         />
->>>>>>> c96d2b58
                         {errors.serviceArea && (
                           <p className="text-red-500 text-sm mt-1">{errors.serviceArea.message}</p>
                         )}
