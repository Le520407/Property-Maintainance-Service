--- conflicted
+++ resolved
@@ -451,18 +451,6 @@
                           State/Region *
                         </label>
                         <select
-<<<<<<< HEAD
-                          {...register('city', { required: 'State/Region is required' })}
-                          className="w-full px-4 py-3 border border-gray-300 rounded-lg focus:ring-2 focus:ring-orange-500 focus:border-transparent transition-colors"
-                          defaultValue=""
-                        >
-                          <option value="">Select State/Region</option>
-                          <option value="Central Region">Central Region</option>
-                          <option value="East Region">East Region</option>
-                          <option value="North Region">North Region</option>
-                          <option value="North-East Region">North-East Region</option>
-                          <option value="West Region">West Region</option>
-=======
                           {...register('city', { required: 'City is required' })}
                           className="w-full px-4 py-3 border border-gray-300 rounded-lg focus:ring-2 focus:ring-orange-500 focus:border-transparent transition-colors"
                           defaultValue=""
@@ -473,7 +461,6 @@
                               {city}
                             </option>
                           ))}
->>>>>>> 136692e6
                         </select>
                         {errors.city && (
                           <p className="text-red-500 text-sm mt-1 flex items-center">
@@ -489,25 +476,11 @@
                         </label>
                         <input
                           type="text"
-<<<<<<< HEAD
-                          {...register('country', { required: 'Country is required' })}
-                          className="w-full px-4 py-3 border border-gray-300 rounded-lg focus:ring-2 focus:ring-orange-500 focus:border-transparent transition-colors bg-gray-100"
-                          value="Singapore"
-                          readOnly
-                        />
-                        {errors.country && (
-                          <p className="text-red-500 text-sm mt-1 flex items-center">
-                            <AlertCircle size={16} className="mr-1" />
-                            {errors.country.message}
-                          </p>
-                        )}
-=======
                           {...register('country')}
                           className="w-full px-4 py-3 border border-gray-300 rounded-lg bg-gray-100 focus:ring-2 focus:ring-orange-500 focus:border-transparent transition-colors"
                           value="Singapore"
                           readOnly
                         />
->>>>>>> 136692e6
                       </div>
                     </div>
                   </div>
