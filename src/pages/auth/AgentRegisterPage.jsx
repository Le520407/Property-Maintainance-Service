--- conflicted
+++ resolved
@@ -533,30 +533,6 @@
                       </p>
                     )}
                   </div>
-<<<<<<< HEAD
-
-                  <div>
-                    <label className="block text-sm font-medium text-gray-700 mb-2">
-                      Address *
-                    </label>
-                    <div className="relative">
-                      <MapPin size={20} className="absolute left-3 top-3 text-gray-400" />
-                      <textarea
-                        {...register('address', { required: 'Address is required' })}
-                        rows="3"
-                        className="w-full pl-10 pr-4 py-3 border border-gray-300 rounded-lg focus:ring-2 focus:ring-orange-500 focus:border-transparent transition-colors resize-none"
-                        placeholder="Enter your full address"
-                      />
-                    </div>
-                    {errors.address && (
-                      <p className="text-red-500 text-sm mt-1 flex items-center">
-                        <AlertCircle size={16} className="mr-1" />
-                        {errors.address.message}
-                      </p>
-                    )}
-                  </div>
-=======
->>>>>>> ed058168
                 </div>
               </motion.div>
             )}
