--- conflicted
+++ resolved
@@ -1724,7 +1724,6 @@
                     </div>
                   )}
 
-<<<<<<< HEAD
                   {(job.status === 'ACCEPTED' || job.status === 'QUOTED' || job.status === 'IN_PROGRESS' || job.status === 'PAID' || job.status === 'IN_DISCUSSION' || job.status === 'QUOTE_SENT' || job.status === 'QUOTE_ACCEPTED') && (
                     <div className="space-y-3">
                       {/* Price Display */}
@@ -1818,23 +1817,6 @@
                       >
                         <FileText className="h-4 w-4 mr-2" />
                         View Details
-=======
-                  {(job.status === 'IN_DISCUSSION' || job.status === 'QUOTE_SENT' || job.status === 'QUOTE_ACCEPTED' || job.status === 'PAID' || job.status === 'IN_PROGRESS') && (
-                    <div className="flex items-center space-x-3 pt-4 border-t border-gray-200">
-                      <button
-                        onClick={() => navigate('/messages', { state: { selectedJob: job } })}
-                        className="flex items-center px-4 py-2 bg-orange-600 text-white text-sm font-medium rounded-lg hover:bg-orange-700 transition-colors"
-                      >
-                        <MessageSquare className="h-4 w-4 mr-2" />
-                        Chat & Quote
-                      </button>
-                      <button
-                        onClick={() => setShowJobDetails(job)}
-                        className="flex items-center px-4 py-2 bg-blue-600 text-white text-sm font-medium rounded-lg hover:bg-blue-700 transition-colors"
-                      >
-                        <FileText className="h-4 w-4 mr-2" />
-                        Job Details
->>>>>>> 484756d5
                       </button>
                       <button
                         onClick={() => {
@@ -1958,21 +1940,10 @@
             </div>
             <div className="p-4 border-t border-gray-200">
               <button
-<<<<<<< HEAD
                 onClick={() => setShowJobDetails(null)}
                 className="w-full flex items-center justify-center px-4 py-2 bg-gray-600 text-white font-medium rounded-lg hover:bg-gray-700 transition-colors"
               >
                 Close
-=======
-                onClick={() => {
-                  setShowJobDetails(null);
-                  navigate('/messages', { state: { selectedJob: showJobDetails } });
-                }}
-                className="w-full flex items-center justify-center px-4 py-2 bg-orange-600 text-white font-medium rounded-lg hover:bg-orange-700 transition-colors"
-              >
-                <MessageSquare className="h-4 w-4 mr-2" />
-                Open Chat & Pricing
->>>>>>> 484756d5
               </button>
             </div>
           </div>
