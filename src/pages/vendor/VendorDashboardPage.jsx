import {
  Activity,
  AlertCircle,
  AlertTriangle,
  Award,
  BarChart3,
  Briefcase,
  Calculator,
  Calendar,
  CheckCircle,
  Clock,
  CreditCard,
  DollarSign,
  Edit2,
  FileText,
  Info,
  MapPin,
  MessageSquare,
  Phone,
  Plus,
  Save,
  Settings,
  Star,
  Trash2,
  TrendingUp,
  Upload,
  User,
  Users,
  X
} from 'lucide-react';
import React, { useCallback, useEffect, useState } from 'react';
import { useLocation, useNavigate } from 'react-router-dom';

import { SERVICE_CATEGORIES_SIMPLE } from '../../constants/serviceCategories';
import VendorCalendar from '../../components/vendor/VendorCalendar';
import VendorTACSettings from '../../components/vendor/VendorTACSettings';
import { api } from '../../services/api';
import { motion } from 'framer-motion';
import toast from 'react-hot-toast';

// Helper function to construct proper image URLs
const getImageUrl = (relativeUrl) => {
  // Handle empty or undefined URLs
  if (!relativeUrl) {
    return null;
  }
  
  // Handle complete URLs
  if (relativeUrl.startsWith('http')) {
    return relativeUrl;
  }
  
  // Skip blob URLs (these are from old data and can't be accessed)
  if (relativeUrl.startsWith('blob:')) {
    return null;
  }
  
  // Get the base server URL without /api
  const serverBaseUrl = (process.env.REACT_APP_API_URL || 'http://localhost:5000/api').replace('/api', '');
  const fullUrl = `${serverBaseUrl}${relativeUrl}`;
  console.log('🖼️ Image URL Construction:', { relativeUrl, serverBaseUrl, fullUrl });
  return fullUrl;
};

const ProfileTab = ({ vendor, onUpdate, activeSection: initialSection }) => {
  const [activeSection, setActiveSection] = useState(initialSection || 'profile');
  const [servicePackages, setServicePackages] = useState(vendor.servicePackages || []);
  const [priceLists, setPriceLists] = useState(vendor.priceLists || []);
  const [editingPackage, setEditingPackage] = useState(null);
  const [editingPrice, setEditingPrice] = useState(null);
  const [loading, setLoading] = useState(false);
  
  // Vendor profile editing states
  const [editingProfile, setEditingProfile] = useState(false);
  const [profileForm, setProfileForm] = useState({
    serviceCategories: vendor.serviceCategories || [],
    serviceArea: vendor.serviceArea || '',
    companyName: vendor.companyName || '',
    description: vendor.description || ''
  });

  const serviceCategories = SERVICE_CATEGORIES_SIMPLE;

  // Category migration mapping - old categories to new categories
  const categoryMigrationMap = {
    'home-repairs': 'maintenance',
    'painting-services': 'painting',
    'electrical-services': 'electrical',
    'plumbing-services': 'plumbing',
    'carpentry-services': 'maintenance',
    'flooring-services': 'flooring',
    'appliance-installation': 'installation',
    'furniture-assembly': 'assembly',
    'moving-services': 'moving',
    'safety-security': 'security',
    'cleaning-services': 'cleaning',
    'general': 'maintenance',
    'gardening': 'maintenance',
    'hvac': 'maintenance'
  };

  // Function to migrate and validate categories
  const migrateCategories = (categories) => {
    if (!Array.isArray(categories)) return [];
    
    const migratedCategories = categories
      .map(category => categoryMigrationMap[category] || category)
      .filter(category => serviceCategories.includes(category));
    
    // Remove duplicates
    return [...new Set(migratedCategories)];
  };

  const saveProfile = async (updatedData) => {
    try {
      setLoading(true);
      
      // Migrate and validate categories before sending
      const migratedData = {
        ...updatedData,
        serviceCategories: migrateCategories(updatedData.serviceCategories)
      };
      
      console.log('Original categories:', updatedData.serviceCategories); // Debug log
      console.log('Migrated categories:', migratedData.serviceCategories); // Debug log
      console.log('Available categories:', serviceCategories); // Debug available categories
      
      await api.vendor.updateProfile(migratedData);
      toast.success('Profile updated successfully!');
      onUpdate();
    } catch (error) {
      console.error('Error updating profile:', error);
      console.error('Profile data that failed:', updatedData); // Debug log
      toast.error('Failed to update profile');
    } finally {
      setLoading(false);
    }
  };

  const handleAddServicePackage = () => {
    const newPackage = {
      id: Date.now(),
      name: '',
      description: '',
      category: 'general',
      price: 0,
      duration: 1,
      isActive: true
    };
    setEditingPackage(newPackage);
  };

  const handleSaveServicePackage = async () => {
    if (!editingPackage.name || !editingPackage.description || editingPackage.price <= 0) {
      toast.error('Please fill in all required fields');
      return;
    }

    const updatedPackages = editingPackage.id && servicePackages.find(p => p.id === editingPackage.id)
      ? servicePackages.map(p => p.id === editingPackage.id ? editingPackage : p)
      : [...servicePackages, { ...editingPackage, id: editingPackage._id || Date.now() }];

    setServicePackages(updatedPackages);
    await saveProfile({ servicePackages: updatedPackages });
    setEditingPackage(null);
  };

  const handleDeleteServicePackage = async (packageId) => {
    const updatedPackages = servicePackages.filter(p => (p.id || p._id) !== packageId);
    setServicePackages(updatedPackages);
    await saveProfile({ servicePackages: updatedPackages });
  };

  const handleAddPriceList = () => {
    const newPriceList = {
      id: Date.now(),
      category: 'general',
      baseRate: 0,
      emergencyRate: 0,
      weekendRate: 0,
      nightRate: 0
    };
    setEditingPrice(newPriceList);
  };

  const handleSavePriceList = async () => {
    if (editingPrice.baseRate <= 0) {
      toast.error('Base rate must be greater than 0');
      return;
    }

    const updatedPriceLists = editingPrice.id && priceLists.find(p => p.id === editingPrice.id)
      ? priceLists.map(p => p.id === editingPrice.id ? editingPrice : p)
      : [...priceLists, { ...editingPrice, id: editingPrice._id || Date.now() }];

    setPriceLists(updatedPriceLists);
    await saveProfile({ priceLists: updatedPriceLists });
    setEditingPrice(null);
  };

  const handleDeletePriceList = async (priceId) => {
    const updatedPriceLists = priceLists.filter(p => (p.id || p._id) !== priceId);
    setPriceLists(updatedPriceLists);
    await saveProfile({ priceLists: updatedPriceLists });
  };

  // Handle profile form submission
  const handleSaveProfile = async () => {
    if (profileForm.serviceCategories.length === 0) {
      toast.error('Please select at least one service category');
      return;
    }

    await saveProfile(profileForm);
    setEditingProfile(false);
  };

  // Handle service category toggle
  const handleServiceCategoryToggle = (category) => {
    setProfileForm(prev => ({
      ...prev,
      serviceCategories: prev.serviceCategories.includes(category)
        ? prev.serviceCategories.filter(c => c !== category)
        : [...prev.serviceCategories, category]
    }));
  };

  const sections = [
    { id: 'profile', name: 'Profile & Categories', icon: User },
    { id: 'services', name: 'Service Packages', icon: FileText },
    { id: 'pricing', name: 'Price Lists', icon: DollarSign },
    { id: 'schedule', name: 'Availability', icon: Calendar }
  ];

  return (
    <div className="space-y-6">
      {/* Section Navigation */}
      <div className="border-b border-gray-200">
        <nav className="flex space-x-8">
          {sections.map((section) => {
            const Icon = section.icon;
            return (
              <button
                key={section.id}
                onClick={() => setActiveSection(section.id)}
                className={`flex items-center py-2 px-1 border-b-2 font-medium text-sm ${
                  activeSection === section.id
                    ? 'border-orange-500 text-orange-600'
                    : 'border-transparent text-gray-500 hover:text-gray-700 hover:border-gray-300'
                }`}
              >
                <Icon className="h-4 w-4 mr-2" />
                {section.name}
              </button>
            );
          })}
        </nav>
      </div>

      {/* Profile & Categories Section */}
      {activeSection === 'profile' && (
        <div className="bg-white rounded-lg shadow-sm p-6">
          <div className="flex items-center justify-between mb-6">
            <h3 className="text-lg font-medium text-gray-900">Profile & Service Categories</h3>
            <button
              onClick={() => setEditingProfile(!editingProfile)}
              className="flex items-center px-4 py-2 bg-orange-600 text-white rounded-lg hover:bg-orange-700"
            >
              <Edit2 className="h-4 w-4 mr-2" />
              {editingProfile ? 'Cancel' : 'Edit Profile'}
            </button>
          </div>

          {!editingProfile ? (
            <div className="space-y-6">
              {/* Current Service Categories */}
              <div>
                <h4 className="text-sm font-medium text-gray-700 mb-3">Service Categories</h4>
                <div className="flex flex-wrap gap-2">
                  {(vendor.serviceCategories || []).map((category) => (
                    <span
                      key={category}
                      className="px-3 py-2 bg-purple-100 text-purple-800 rounded-full text-sm font-medium"
                    >
                      {category.charAt(0).toUpperCase() + category.slice(1)}
                    </span>
                  ))}
                  {(!vendor.serviceCategories || vendor.serviceCategories.length === 0) && (
                    <p className="text-gray-500 italic">No service categories selected</p>
                  )}
                </div>
              </div>

              {/* Other Profile Info */}
              <div className="grid grid-cols-1 md:grid-cols-2 gap-6">
                <div>
                  <h4 className="text-sm font-medium text-gray-700 mb-2">Service Area</h4>
                  <p className="text-gray-900">{vendor.serviceArea || 'Not specified'}</p>
                </div>
                <div>
                  <h4 className="text-sm font-medium text-gray-700 mb-2">Company Name</h4>
                  <p className="text-gray-900">{vendor.companyName || 'Not specified'}</p>
                </div>
              </div>

              {vendor.description && (
                <div>
                  <h4 className="text-sm font-medium text-gray-700 mb-2">Description</h4>
                  <p className="text-gray-900">{vendor.description}</p>
                </div>
              )}
            </div>
          ) : (
            <div className="space-y-6">
              {/* Service Categories Selection */}
              <div>
                <label className="block text-sm font-medium text-gray-700 mb-3">
                  Service Categories * (Select all that apply)
                </label>
                <div className="grid grid-cols-2 md:grid-cols-4 gap-3">
                  {serviceCategories.map((category) => (
                    <label key={category} className="flex items-center space-x-2 cursor-pointer">
                      <input
                        type="checkbox"
                        checked={profileForm.serviceCategories.includes(category)}
                        onChange={() => handleServiceCategoryToggle(category)}
                        className="h-4 w-4 text-purple-600 focus:ring-purple-500 border-gray-300 rounded"
                      />
                      <span className="text-sm text-gray-700 capitalize">
                        {category}
                      </span>
                    </label>
                  ))}
                </div>
                <p className="text-xs text-gray-500 mt-2">
                  These categories determine which jobs you'll be assigned to
                </p>
              </div>

              {/* Other Profile Fields */}
              <div className="grid grid-cols-1 md:grid-cols-2 gap-6">
                <div>
                  <label className="block text-sm font-medium text-gray-700 mb-2">
                    Service Area
                  </label>
                  <input
                    type="text"
                    value={profileForm.serviceArea}
                    onChange={(e) => setProfileForm(prev => ({ ...prev, serviceArea: e.target.value }))}
                    className="w-full px-3 py-2 border border-gray-300 rounded-lg focus:ring-purple-500 focus:border-purple-500"
                    placeholder="e.g., Tampines, Jurong East, Woodlands"
                  />
                </div>
                <div>
                  <label className="block text-sm font-medium text-gray-700 mb-2">
                    Company Name
                  </label>
                  <input
                    type="text"
                    value={profileForm.companyName}
                    onChange={(e) => setProfileForm(prev => ({ ...prev, companyName: e.target.value }))}
                    className="w-full px-3 py-2 border border-gray-300 rounded-lg focus:ring-purple-500 focus:border-purple-500"
                    placeholder="Your company name"
                  />
                </div>
              </div>

              <div>
                <label className="block text-sm font-medium text-gray-700 mb-2">
                  Description
                </label>
                <textarea
                  value={profileForm.description}
                  onChange={(e) => setProfileForm(prev => ({ ...prev, description: e.target.value }))}
                  rows={3}
                  className="w-full px-3 py-2 border border-gray-300 rounded-lg focus:ring-purple-500 focus:border-purple-500"
                  placeholder="Brief description of your services"
                />
              </div>

              {/* Save/Cancel Buttons */}
              <div className="flex items-center justify-end space-x-3 pt-4 border-t border-gray-200">
                <button
                  onClick={() => setEditingProfile(false)}
                  className="px-4 py-2 text-gray-700 border border-gray-300 rounded-lg hover:bg-gray-50"
                >
                  Cancel
                </button>
                <button
                  onClick={handleSaveProfile}
                  disabled={loading}
                  className="flex items-center px-4 py-2 bg-purple-600 text-white rounded-lg hover:bg-purple-700 disabled:opacity-50"
                >
                  <Save className="h-4 w-4 mr-2" />
                  {loading ? 'Saving...' : 'Save Changes'}
                </button>
              </div>
            </div>
          )}
        </div>
      )}

      {/* Service Packages Section */}
      {activeSection === 'services' && (
        <div className="bg-white rounded-lg shadow-sm p-6">
          <div className="flex items-center justify-between mb-6">
            <h3 className="text-lg font-medium text-gray-900">Service Packages</h3>
            <button
              onClick={handleAddServicePackage}
              className="flex items-center px-4 py-2 bg-orange-600 text-white rounded-lg hover:bg-orange-700"
            >
              <Plus className="h-4 w-4 mr-2" />
              Add Package
            </button>
          </div>

          <div className="space-y-4">
            {servicePackages.map((pkg) => (
              <div key={pkg.id || pkg._id} className="border border-gray-200 rounded-lg p-4">
                <div className="flex items-center justify-between">
                  <div className="flex-1">
                    <h4 className="font-medium text-gray-900">{pkg.name}</h4>
                    <p className="text-sm text-gray-600 mt-1">{pkg.description}</p>
                    <div className="flex items-center space-x-4 mt-2">
                      <span className="text-sm text-gray-500">Category: {pkg.category}</span>
                      <span className="text-sm text-gray-500">Price: ${pkg.price}</span>
                      <span className="text-sm text-gray-500">Duration: {pkg.duration}h</span>
                    </div>
                  </div>
                  <div className="flex items-center space-x-2">
                    <button
                      onClick={() => setEditingPackage(pkg)}
                      className="p-2 text-gray-400 hover:text-orange-600"
                    >
                      <Edit2 className="h-4 w-4" />
                    </button>
                    <button
                      onClick={() => handleDeleteServicePackage(pkg.id || pkg._id)}
                      className="p-2 text-gray-400 hover:text-red-600"
                    >
                      <Trash2 className="h-4 w-4" />
                    </button>
                  </div>
                </div>
              </div>
            ))}

            {servicePackages.length === 0 && (
              <div className="text-center py-8">
                <FileText className="mx-auto h-8 w-8 text-gray-400 mb-2" />
                <p className="text-gray-500">No service packages yet</p>
              </div>
            )}
          </div>

          {/* Edit Service Package Modal */}
          {editingPackage && (
            <div className="fixed inset-0 bg-black bg-opacity-50 flex items-center justify-center z-50">
              <div className="bg-white rounded-lg p-6 w-full max-w-md">
                <div className="flex items-center justify-between mb-4">
                  <h3 className="text-lg font-medium text-gray-900">
                    {editingPackage._id ? 'Edit Service Package' : 'Add Service Package'}
                  </h3>
                  <button
                    onClick={() => setEditingPackage(null)}
                    className="text-gray-400 hover:text-gray-600"
                  >
                    <X className="h-5 w-5" />
                  </button>
                </div>

                <div className="space-y-4">
                  <div>
                    <label className="block text-sm font-medium text-gray-700 mb-1">
                      Package Name *
                    </label>
                    <input
                      type="text"
                      value={editingPackage.name}
                      onChange={(e) => setEditingPackage({ ...editingPackage, name: e.target.value })}
                      className="w-full px-3 py-2 border border-gray-300 rounded-lg focus:ring-orange-500 focus:border-orange-500"
                      placeholder="e.g., Basic Plumbing Service"
                    />
                  </div>

                  <div>
                    <label className="block text-sm font-medium text-gray-700 mb-1">
                      Description *
                    </label>
                    <textarea
                      value={editingPackage.description}
                      onChange={(e) => setEditingPackage({ ...editingPackage, description: e.target.value })}
                      className="w-full px-3 py-2 border border-gray-300 rounded-lg focus:ring-orange-500 focus:border-orange-500"
                      rows={3}
                      placeholder="Describe what's included in this package"
                    />
                  </div>

                  <div className="grid grid-cols-2 gap-4">
                    <div>
                      <label className="block text-sm font-medium text-gray-700 mb-1">
                        Category *
                      </label>
                      <select
                        value={editingPackage.category}
                        onChange={(e) => setEditingPackage({ ...editingPackage, category: e.target.value })}
                        className="w-full px-3 py-2 border border-gray-300 rounded-lg focus:ring-orange-500 focus:border-orange-500"
                      >
                        {serviceCategories.map(category => (
                          <option key={category} value={category}>
                            {category.charAt(0).toUpperCase() + category.slice(1)}
                          </option>
                        ))}
                      </select>
                    </div>

                    <div>
                      <label className="block text-sm font-medium text-gray-700 mb-1">
                        Price ($) *
                      </label>
                      <input
                        type="number"
                        value={editingPackage.price}
                        onChange={(e) => setEditingPackage({ ...editingPackage, price: parseFloat(e.target.value) || 0 })}
                        className="w-full px-3 py-2 border border-gray-300 rounded-lg focus:ring-orange-500 focus:border-orange-500"
                        min="0"
                        step="0.01"
                      />
                    </div>
                  </div>

                  <div>
                    <label className="block text-sm font-medium text-gray-700 mb-1">
                      Duration (hours) *
                    </label>
                    <input
                      type="number"
                      value={editingPackage.duration}
                      onChange={(e) => setEditingPackage({ ...editingPackage, duration: parseFloat(e.target.value) || 0 })}
                      className="w-full px-3 py-2 border border-gray-300 rounded-lg focus:ring-orange-500 focus:border-orange-500"
                      min="0.5"
                      step="0.5"
                    />
                  </div>
                </div>

                <div className="flex items-center justify-end space-x-3 mt-6">
                  <button
                    onClick={() => setEditingPackage(null)}
                    className="px-4 py-2 text-gray-700 border border-gray-300 rounded-lg hover:bg-gray-50"
                  >
                    Cancel
                  </button>
                  <button
                    onClick={handleSaveServicePackage}
                    disabled={loading}
                    className="flex items-center px-4 py-2 bg-orange-600 text-white rounded-lg hover:bg-orange-700 disabled:opacity-50"
                  >
                    <Save className="h-4 w-4 mr-2" />
                    {loading ? 'Saving...' : 'Save Package'}
                  </button>
                </div>
              </div>
            </div>
          )}
        </div>
      )}

      {/* Price Lists Section */}
      {activeSection === 'pricing' && (
        <div className="bg-white rounded-lg shadow-sm p-6">
          <div className="flex items-center justify-between mb-6">
            <h3 className="text-lg font-medium text-gray-900">Price Lists</h3>
            <button
              onClick={handleAddPriceList}
              className="flex items-center px-4 py-2 bg-orange-600 text-white rounded-lg hover:bg-orange-700"
            >
              <Plus className="h-4 w-4 mr-2" />
              Add Price List
            </button>
          </div>

          <div className="space-y-4">
            {priceLists.map((priceList) => (
              <div key={priceList.id || priceList._id} className="border border-gray-200 rounded-lg p-4">
                <div className="flex items-center justify-between">
                  <div className="flex-1">
                    <h4 className="font-medium text-gray-900 capitalize">{priceList.category} Services</h4>
                    <div className="grid grid-cols-2 md:grid-cols-4 gap-4 mt-2">
                      <div className="text-sm">
                        <span className="text-gray-500">Base Rate:</span>
                        <span className="ml-2 font-medium">${priceList.baseRate}/hr</span>
                      </div>
                      <div className="text-sm">
                        <span className="text-gray-500">Emergency:</span>
                        <span className="ml-2 font-medium">${priceList.emergencyRate}/hr</span>
                      </div>
                      <div className="text-sm">
                        <span className="text-gray-500">Weekend:</span>
                        <span className="ml-2 font-medium">${priceList.weekendRate}/hr</span>
                      </div>
                      <div className="text-sm">
                        <span className="text-gray-500">Night:</span>
                        <span className="ml-2 font-medium">${priceList.nightRate}/hr</span>
                      </div>
                    </div>
                  </div>
                  <div className="flex items-center space-x-2">
                    <button
                      onClick={() => setEditingPrice(priceList)}
                      className="p-2 text-gray-400 hover:text-orange-600"
                    >
                      <Edit2 className="h-4 w-4" />
                    </button>
                    <button
                      onClick={() => handleDeletePriceList(priceList.id || priceList._id)}
                      className="p-2 text-gray-400 hover:text-red-600"
                    >
                      <Trash2 className="h-4 w-4" />
                    </button>
                  </div>
                </div>
              </div>
            ))}

            {priceLists.length === 0 && (
              <div className="text-center py-8">
                <DollarSign className="mx-auto h-8 w-8 text-gray-400 mb-2" />
                <p className="text-gray-500">No price lists yet</p>
              </div>
            )}
          </div>

          {/* Edit Price List Modal */}
          {editingPrice && (
            <div className="fixed inset-0 bg-black bg-opacity-50 flex items-center justify-center z-50">
              <div className="bg-white rounded-lg p-6 w-full max-w-md">
                <div className="flex items-center justify-between mb-4">
                  <h3 className="text-lg font-medium text-gray-900">
                    {editingPrice._id ? 'Edit Price List' : 'Add Price List'}
                  </h3>
                  <button
                    onClick={() => setEditingPrice(null)}
                    className="text-gray-400 hover:text-gray-600"
                  >
                    <X className="h-5 w-5" />
                  </button>
                </div>

                <div className="space-y-4">
                  <div>
                    <label className="block text-sm font-medium text-gray-700 mb-1">
                      Service Category *
                    </label>
                    <select
                      value={editingPrice.category}
                      onChange={(e) => setEditingPrice({ ...editingPrice, category: e.target.value })}
                      className="w-full px-3 py-2 border border-gray-300 rounded-lg focus:ring-orange-500 focus:border-orange-500"
                    >
                      {serviceCategories.map(category => (
                        <option key={category} value={category}>
                          {category.charAt(0).toUpperCase() + category.slice(1)}
                        </option>
                      ))}
                    </select>
                  </div>

                  <div className="grid grid-cols-2 gap-4">
                    <div>
                      <label className="block text-sm font-medium text-gray-700 mb-1">
                        Base Rate ($/hr) *
                      </label>
                      <input
                        type="number"
                        value={editingPrice.baseRate}
                        onChange={(e) => setEditingPrice({ ...editingPrice, baseRate: parseFloat(e.target.value) || 0 })}
                        className="w-full px-3 py-2 border border-gray-300 rounded-lg focus:ring-orange-500 focus:border-orange-500"
                        min="0"
                        step="0.01"
                      />
                    </div>

                    <div>
                      <label className="block text-sm font-medium text-gray-700 mb-1">
                        Emergency Rate ($/hr)
                      </label>
                      <input
                        type="number"
                        value={editingPrice.emergencyRate}
                        onChange={(e) => setEditingPrice({ ...editingPrice, emergencyRate: parseFloat(e.target.value) || 0 })}
                        className="w-full px-3 py-2 border border-gray-300 rounded-lg focus:ring-orange-500 focus:border-orange-500"
                        min="0"
                        step="0.01"
                      />
                    </div>
                  </div>

                  <div className="grid grid-cols-2 gap-4">
                    <div>
                      <label className="block text-sm font-medium text-gray-700 mb-1">
                        Weekend Rate ($/hr)
                      </label>
                      <input
                        type="number"
                        value={editingPrice.weekendRate}
                        onChange={(e) => setEditingPrice({ ...editingPrice, weekendRate: parseFloat(e.target.value) || 0 })}
                        className="w-full px-3 py-2 border border-gray-300 rounded-lg focus:ring-orange-500 focus:border-orange-500"
                        min="0"
                        step="0.01"
                      />
                    </div>

                    <div>
                      <label className="block text-sm font-medium text-gray-700 mb-1">
                        Night Rate ($/hr)
                      </label>
                      <input
                        type="number"
                        value={editingPrice.nightRate}
                        onChange={(e) => setEditingPrice({ ...editingPrice, nightRate: parseFloat(e.target.value) || 0 })}
                        className="w-full px-3 py-2 border border-gray-300 rounded-lg focus:ring-orange-500 focus:border-orange-500"
                        min="0"
                        step="0.01"
                      />
                    </div>
                  </div>
                </div>

                <div className="flex items-center justify-end space-x-3 mt-6">
                  <button
                    onClick={() => setEditingPrice(null)}
                    className="px-4 py-2 text-gray-700 border border-gray-300 rounded-lg hover:bg-gray-50"
                  >
                    Cancel
                  </button>
                  <button
                    onClick={handleSavePriceList}
                    disabled={loading}
                    className="flex items-center px-4 py-2 bg-orange-600 text-white rounded-lg hover:bg-orange-700 disabled:opacity-50"
                  >
                    <Save className="h-4 w-4 mr-2" />
                    {loading ? 'Saving...' : 'Save Price List'}
                  </button>
                </div>
              </div>
            </div>
          )}
        </div>
      )}

      {/* Enhanced Availability Calendar Section */}
      {activeSection === 'schedule' && (
        <VendorCalendar vendor={vendor} onUpdate={onUpdate} />
      )}
    </div>
  );
};

// Reviews Component
const ReviewsComponent = () => {
  const [ratingsData, setRatingsData] = useState({
    ratings: [],
    loading: true,
    stats: {
      averageRating: 0,
      totalRatings: 0,
      distribution: { 5: 0, 4: 0, 3: 0, 2: 0, 1: 0 }
    }
  });
  const [selectedImage, setSelectedImage] = useState(null);

  useEffect(() => {
    fetchRatings();
  }, []);

  const fetchRatings = async () => {
    try {
      setRatingsData(prev => ({ ...prev, loading: true }));
      
      const response = await api.vendor.getRatings();
      console.log('📊 Ratings data received:', response);
      
      // Calculate statistics
      const ratings = response.ratings || [];
      const totalRatings = ratings.length;
      
      if (totalRatings > 0) {
        const averageRating = ratings.reduce((sum, rating) => sum + rating.overallRating, 0) / totalRatings;
        
        // Calculate distribution
        const distribution = { 5: 0, 4: 0, 3: 0, 2: 0, 1: 0 };
        ratings.forEach(rating => {
          const rounded = Math.round(rating.overallRating);
          if (distribution[rounded] !== undefined) {
            distribution[rounded]++;
          }
        });
        
        setRatingsData({
          ratings,
          loading: false,
          stats: {
            averageRating,
            totalRatings,
            distribution
          }
        });
      } else {
        setRatingsData({
          ratings: [],
          loading: false,
          stats: {
            averageRating: 0,
            totalRatings: 0,
            distribution: { 5: 0, 4: 0, 3: 0, 2: 0, 1: 0 }
          }
        });
      }
    } catch (error) {
      console.error('❌ Error fetching ratings:', error);
      setRatingsData(prev => ({ ...prev, loading: false }));
      toast.error('Failed to load ratings');
    }
  };

  const renderStars = (rating) => {
    return [...Array(5)].map((_, i) => (
      <Star
        key={i}
        className={`h-4 w-4 ${
          i < rating ? 'text-yellow-400 fill-current' : 'text-gray-300'
        }`}
      />
    ));
  };

  if (ratingsData.loading) {
    return (
      <div className="bg-white rounded-lg shadow-sm p-6">
        <div className="animate-pulse">
          <div className="h-6 bg-gray-200 rounded w-1/3 mb-4"></div>
          <div className="space-y-4">
            <div className="h-4 bg-gray-200 rounded w-3/4"></div>
            <div className="h-4 bg-gray-200 rounded w-1/2"></div>
            <div className="h-4 bg-gray-200 rounded w-2/3"></div>
          </div>
        </div>
      </div>
    );
  }

  return (
    <div className="space-y-6">
      {/* Rating Statistics */}
      <div className="bg-white rounded-lg shadow-sm p-6">
        <h3 className="text-lg font-medium text-gray-900 mb-6">Rating Overview</h3>
        
        <div className="grid grid-cols-1 md:grid-cols-3 gap-6">
          {/* Average Rating */}
          <div className="text-center">
            <div className="text-3xl font-bold text-gray-900 mb-2">
              {ratingsData.stats.averageRating.toFixed(1)}
            </div>
            <div className="flex justify-center mb-2">
              {renderStars(Math.round(ratingsData.stats.averageRating))}
            </div>
            <div className="text-sm text-gray-500">
              Based on {ratingsData.stats.totalRatings} reviews
            </div>
          </div>
          
          {/* Rating Distribution */}
          <div className="md:col-span-2">
            <h4 className="text-sm font-medium text-gray-700 mb-3">Rating Distribution</h4>
            <div className="space-y-2">
              {[5, 4, 3, 2, 1].map((stars) => {
                const count = ratingsData.stats.distribution[stars];
                const percentage = ratingsData.stats.totalRatings > 0 
                  ? (count / ratingsData.stats.totalRatings) * 100 
                  : 0;
                
                return (
                  <div key={stars} className="flex items-center">
                    <div className="flex items-center w-12">
                      <span className="text-sm text-gray-600">{stars}</span>
                      <Star className="h-3 w-3 text-yellow-400 fill-current ml-1" />
                    </div>
                    <div className="flex-1 mx-3">
                      <div className="h-2 bg-gray-200 rounded-full">
                        <div 
                          className="h-2 bg-yellow-400 rounded-full" 
                          style={{ width: `${percentage}%` }}
                        ></div>
                      </div>
                    </div>
                    <div className="w-12 text-sm text-gray-600 text-right">
                      {count}
                    </div>
                  </div>
                );
              })}
            </div>
          </div>
        </div>
      </div>

      {/* Individual Reviews */}
      <div className="bg-white rounded-lg shadow-sm p-6">
        <h3 className="text-lg font-medium text-gray-900 mb-6">Customer Reviews</h3>
        
        {ratingsData.ratings.length > 0 ? (
          <div className="space-y-6">
            {ratingsData.ratings.map((rating) => (
              <div key={rating._id} className="border-b border-gray-200 pb-6 last:border-b-0">
                <div className="flex items-start justify-between mb-3">
                  <div className="flex items-center">
                    <div className="flex mr-3">
                      {renderStars(rating.overallRating)}
                    </div>
                    <div>
                      <div className="font-medium text-gray-900">
                        {rating.isAnonymous ? 'Anonymous Customer' : rating.customerId?.name || 'Customer'}
                      </div>
                      <div className="text-sm text-gray-500">
                        {new Date(rating.createdAt).toLocaleDateString()}
                      </div>
                    </div>
                  </div>
                  <div className="text-sm text-gray-500">
                    Job: {rating.jobId?.title || 'Service'}
                  </div>
                </div>
                
                {rating.title && (
                  <h4 className="font-medium text-gray-900 mb-2">{rating.title}</h4>
                )}
                
                {rating.comment && (
                  <p className="text-gray-700 mb-3">{rating.comment}</p>
                )}
                
                {/* Criteria Breakdown */}
                {rating.criteria && (
                  <div className="grid grid-cols-2 md:grid-cols-5 gap-3 mb-3">
                    {Object.entries(rating.criteria)
<<<<<<< HEAD
                      .filter(([key]) => key !== '_id' && key !== '__v') // Filter out MongoDB fields
                      .map(([key, value]) => (
                      <div key={key} className="text-center">
                        <div className="text-xs text-gray-500 capitalize mb-1">
                          {key.replace(/([A-Z])/g, ' $1').replace(/_/g, ' ').toLowerCase().trim()}
                        </div>
                        <div className="flex justify-center">
                          {renderStars(value)}
=======
                      .filter(([key, value]) => key !== '_id' && typeof value === 'number' && value >= 1 && value <= 5)
                      .map(([key, value]) => (
                        <div key={key} className="text-center">
                          <div className="text-xs text-gray-500 capitalize mb-1">
                            {key === 'timeliness' ? 'Time Lines' : key.replace(/([A-Z])/g, ' $1').toLowerCase()}
                          </div>
                          <div className="flex justify-center">
                            {renderStars(value)}
                          </div>
>>>>>>> c96d2b58
                        </div>
                      ))}
                  </div>
                )}
                
                {/* Positive/Negative Aspects */}
                {(rating.positiveAspects?.length > 0 || rating.negativeAspects?.length > 0) && (
                  <div className="flex flex-wrap gap-2 mb-3">
                    {rating.positiveAspects?.map((aspect, index) => (
                      <span
                        key={`pos-${index}`}
                        className="px-2 py-1 bg-green-100 text-green-800 text-xs rounded-full"
                      >
                        + {aspect.replace(/_/g, ' ').toLowerCase()}
                      </span>
                    ))}
                    {rating.negativeAspects?.map((aspect, index) => (
                      <span
                        key={`neg-${index}`}
                        className="px-2 py-1 bg-red-100 text-red-800 text-xs rounded-full"
                      >
                        - {aspect.replace(/_/g, ' ').toLowerCase()}
                      </span>
                    ))}
                  </div>
                )}
                
                {/* Customer Photos */}
                {rating.images && rating.images.length > 0 && (
                  <div className="mb-4">
                    <h5 className="text-sm font-medium text-gray-900 mb-2">Customer Photos</h5>
                    <div className="grid grid-cols-2 md:grid-cols-4 gap-3">
                      {rating.images.map((image, index) => {
                        const imageUrl = getImageUrl(image.url);
                        console.log('🖼️ Rendering image:', { image, imageUrl });
                        
                        // Skip images with invalid URLs
                        if (!imageUrl) {
                          console.warn('⚠️ Skipping image with invalid URL:', image);
                          return null;
                        }
                        
                        return (
                          <div key={index} className="relative group">
                            <img
                              src={imageUrl}
                              alt={image.caption || `Photo ${index + 1}`}
                              className="w-full h-24 object-cover rounded-lg border border-gray-200 cursor-pointer hover:opacity-75 transition-opacity"
                              onClick={() => setSelectedImage({...image, url: imageUrl})}
                              onError={(e) => {
                                console.error('❌ Image failed to load:', imageUrl, e);
                                e.target.style.display = 'none';
                              }}
                            />
                            {image.caption && (
                              <div className="absolute bottom-0 left-0 right-0 bg-black bg-opacity-50 text-white text-xs p-1 rounded-b-lg opacity-0 group-hover:opacity-100 transition-opacity">
                                {image.caption}
                              </div>
                            )}
                          {image.type && image.type !== 'GENERAL' && (
                            <div className="absolute top-1 right-1">
                              <span className={`text-xs px-1.5 py-0.5 rounded text-white font-medium ${
                                image.type === 'BEFORE' ? 'bg-blue-500' :
                                image.type === 'AFTER' ? 'bg-green-500' :
                                image.type === 'ISSUE' ? 'bg-red-500' : 'bg-gray-500'
                              }`}>
                                {image.type}
                              </span>
                            </div>
                          )}
                        </div>
                        );
                      })}
                    </div>
                  </div>
                )}

                {/* Recommendation */}
                {rating.wouldRecommend !== undefined && (
                  <div className="flex items-center text-sm">
                    <span className="text-gray-600 mr-2">Would recommend:</span>
                    <span className={rating.wouldRecommend ? 'text-green-600' : 'text-red-600'}>
                      {rating.wouldRecommend ? 'Yes' : 'No'}
                    </span>
                  </div>
                )}
                
                {/* Vendor Response */}
                {rating.vendorResponse && (
                  <div className="mt-4 bg-gray-50 rounded-lg p-4">
                    <div className="flex items-center mb-2">
                      <div className="text-sm font-medium text-gray-900">Your Response</div>
                      <div className="text-xs text-gray-500 ml-2">
                        {new Date(rating.vendorResponse.createdAt).toLocaleDateString()}
                      </div>
                    </div>
                    <p className="text-sm text-gray-700">{rating.vendorResponse.message}</p>
                  </div>
                )}
              </div>
            ))}
          </div>
        ) : (
          <div className="text-center py-8">
            <Star className="mx-auto h-8 w-8 text-gray-400 mb-2" />
            <p className="text-gray-500">No reviews yet</p>
            <p className="text-sm text-gray-400">
              Complete some jobs to start receiving customer reviews
            </p>
          </div>
        )}
      </div>

      {/* Image Modal */}
      {selectedImage && (
        <div className="fixed inset-0 bg-black bg-opacity-75 flex items-center justify-center z-50" onClick={() => setSelectedImage(null)}>
          <div className="relative max-w-4xl max-h-full p-4">
            <img
              src={selectedImage.url}
              alt={selectedImage.caption || 'Customer Photo'}
              className="max-w-full max-h-full object-contain rounded-lg"
              onClick={(e) => e.stopPropagation()}
            />
            <button
              onClick={() => setSelectedImage(null)}
              className="absolute top-2 right-2 bg-black bg-opacity-50 text-white rounded-full p-2 hover:bg-opacity-75 transition-opacity"
            >
              <X className="w-6 h-6" />
            </button>
            {selectedImage.caption && (
              <div className="absolute bottom-2 left-2 right-2 bg-black bg-opacity-50 text-white p-3 rounded-lg">
                <p className="text-sm">{selectedImage.caption}</p>
                {selectedImage.type && selectedImage.type !== 'GENERAL' && (
                  <span className={`inline-block mt-1 text-xs px-2 py-1 rounded font-medium ${
                    selectedImage.type === 'BEFORE' ? 'bg-blue-500' :
                    selectedImage.type === 'AFTER' ? 'bg-green-500' :
                    selectedImage.type === 'ISSUE' ? 'bg-red-500' : 'bg-gray-500'
                  }`}>
                    {selectedImage.type}
                  </span>
                )}
              </div>
            )}
          </div>
        </div>
      )}
    </div>
  );
};

// Customer List Component
const CustomerListComponent = () => {
  const [customers, setCustomers] = useState([]);
  const [loading, setLoading] = useState(true);
  const [searchTerm, setSearchTerm] = useState('');
  const [pagination, setPagination] = useState({
    currentPage: 1,
    totalPages: 1,
    totalCustomers: 0
  });

  const fetchCustomers = useCallback(async (page = 1) => {
    try {
      setLoading(true);
      const response = await api.vendor.getCustomers({ 
        page, 
        limit: 10, 
        search: searchTerm 
      });
      
      setCustomers(response.customers || []);
      setPagination(response.pagination || {});
    } catch (error) {
      console.error('Error fetching customers:', error);
      toast.error('Failed to load customers');
    } finally {
      setLoading(false);
    }
  }, [searchTerm]);

  useEffect(() => {
    const timeoutId = setTimeout(() => {
      fetchCustomers();
    }, 500); // Debounce search
    
    return () => clearTimeout(timeoutId);
  }, [searchTerm, fetchCustomers]);

  const renderStars = (rating) => {
    if (!rating) return <span className="text-gray-400 text-sm">No ratings</span>;
    
    return (
      <div className="flex items-center">
        {[...Array(5)].map((_, i) => (
          <Star
            key={i}
            className={`h-4 w-4 ${
              i < rating ? 'text-yellow-400 fill-current' : 'text-gray-300'
            }`}
          />
        ))}
        <span className="ml-2 text-sm text-gray-600">({rating.toFixed(1)})</span>
      </div>
    );
  };

  if (loading) {
    return (
      <div className="bg-white rounded-lg shadow-sm p-6">
        <div className="animate-pulse">
          <div className="h-6 bg-gray-200 rounded w-1/3 mb-4"></div>
          <div className="space-y-4">
            {[...Array(5)].map((_, i) => (
              <div key={i} className="h-20 bg-gray-200 rounded"></div>
            ))}
          </div>
        </div>
      </div>
    );
  }

  return (
    <div className="bg-white rounded-lg shadow-sm p-6">
      <div className="flex items-center justify-between mb-6">
        <h3 className="text-lg font-medium text-gray-900">Customer List</h3>
        
        {/* Search */}
        <div className="relative">
          <input
            type="text"
            placeholder="Search customers..."
            value={searchTerm}
            onChange={(e) => setSearchTerm(e.target.value)}
            className="pl-10 pr-4 py-2 border border-gray-300 rounded-lg focus:ring-orange-500 focus:border-orange-500"
          />
          <div className="absolute inset-y-0 left-0 pl-3 flex items-center pointer-events-none">
            <User className="h-4 w-4 text-gray-400" />
          </div>
        </div>
      </div>

      {customers.length > 0 ? (
        <div className="space-y-4">
          {customers.map((customer) => (
            <div key={customer._id} className="border border-gray-200 rounded-lg p-4">
              <div className="flex items-center justify-between">
                <div className="flex items-center space-x-4">
                  <div className="bg-orange-100 rounded-full p-3">
                    <User className="h-6 w-6 text-orange-600" />
                  </div>
                  
                  <div>
                    <h4 className="font-medium text-gray-900">{customer.name}</h4>
                    <p className="text-sm text-gray-600">{customer.email}</p>
                    {customer.phone && (
                      <p className="text-sm text-gray-600">{customer.phone}</p>
                    )}
                  </div>
                </div>
                
                <div className="text-right">
                  <div className="grid grid-cols-2 gap-4 text-sm">
                    <div>
                      <div className="text-gray-500">Total Jobs</div>
                      <div className="font-medium">{customer.totalJobs}</div>
                    </div>
                    <div>
                      <div className="text-gray-500">Completed</div>
                      <div className="font-medium text-green-600">{customer.completedJobs}</div>
                    </div>
                    <div>
                      <div className="text-gray-500">Total Spent</div>
                      <div className="font-medium">${customer.totalSpent.toFixed(2)}</div>
                    </div>
                    <div>
                      <div className="text-gray-500">Last Job</div>
                      <div className="font-medium">
                        {new Date(customer.lastJobDate).toLocaleDateString()}
                      </div>
                    </div>
                  </div>
                  
                  {/* Rating */}
                  <div className="mt-2">
                    {renderStars(customer.averageRating)}
                  </div>
                </div>
              </div>
            </div>
          ))}
          
          {/* Pagination */}
          {pagination.totalPages > 1 && (
            <div className="flex items-center justify-between mt-6">
              <div className="text-sm text-gray-600">
                Showing {customers.length} of {pagination.totalCustomers} customers
              </div>
              <div className="flex space-x-2">
                <button
                  onClick={() => fetchCustomers(pagination.currentPage - 1)}
                  disabled={!pagination.hasPrev}
                  className="px-3 py-1 border border-gray-300 rounded disabled:opacity-50"
                >
                  Previous
                </button>
                <span className="px-3 py-1">
                  Page {pagination.currentPage} of {pagination.totalPages}
                </span>
                <button
                  onClick={() => fetchCustomers(pagination.currentPage + 1)}
                  disabled={!pagination.hasNext}
                  className="px-3 py-1 border border-gray-300 rounded disabled:opacity-50"
                >
                  Next
                </button>
              </div>
            </div>
          )}
        </div>
      ) : (
        <div className="text-center py-8">
          <Users className="mx-auto h-8 w-8 text-gray-400 mb-2" />
          <p className="text-gray-500">No customers found</p>
        </div>
      )}
    </div>
  );
};

// Feedback Component (same as Reviews but focuses on feedback management)
const FeedbackComponent = () => {
  return <ReviewsComponent showFeedbackActions={true} />;
};

const VendorDashboardPage = () => {
  const location = useLocation();
  const [dashboardData, setDashboardData] = useState(null);
  const [loading, setLoading] = useState(true);
  
  // Handle URL parameters for navigation
  const searchParams = new URLSearchParams(location.search);
  const sectionFromUrl = searchParams.get('section');
  const tabFromUrl = searchParams.get('tab');
  
  const [activeSection, setActiveSection] = useState(sectionFromUrl || 'dashboard');
  const [activeTab, setActiveTab] = useState(tabFromUrl || 'overview');

  useEffect(() => {
    fetchDashboardData();
  }, []);

  const fetchDashboardData = async () => {
    try {
      setLoading(true);
      console.log('🔄 Fetching vendor dashboard data...');
      
      // Check if user is logged in
      const token = localStorage.getItem('token');
      console.log('🔑 Token exists:', !!token);
      
      if (token) {
        // Decode token to check user info
        const payload = JSON.parse(atob(token.split('.')[1]));
        console.log('👤 User info:', { id: payload._id, role: payload.role, email: payload.email });
      }
      
      const response = await api.vendor.getDashboard();
      setDashboardData(response);
    } catch (error) {
      console.error('❌ Error fetching dashboard data:', error);
      console.error('📝 Error details:', {
        message: error.message,
        stack: error.stack
      });
      
      toast.error(`Failed to load dashboard: ${error.message}`);
    } finally {
      setLoading(false);
    }
  };

  if (loading) {
    return (
      <div className="min-h-screen bg-gray-50 flex items-center justify-center">
        <div className="flex items-center space-x-2">
          <div className="w-8 h-8 border-4 border-orange-600 border-t-transparent rounded-full animate-spin"></div>
          <span className="text-gray-600 font-medium">Loading dashboard...</span>
        </div>
      </div>
    );
  }

  if (!dashboardData) {
    return (
      <div className="min-h-screen bg-gray-50 flex items-center justify-center">
        <div className="text-center">
          <AlertCircle className="mx-auto h-12 w-12 text-red-500 mb-4" />
          <h2 className="text-xl font-semibold text-gray-900 mb-2">Failed to load dashboard</h2>
          <p className="text-gray-600 mb-4">Check the browser console for detailed error information</p>
          <div className="space-x-4">
            <button
              onClick={fetchDashboardData}
              className="px-4 py-2 bg-orange-600 text-white rounded-lg hover:bg-orange-700"
            >
              Retry
            </button>
          </div>
        </div>
      </div>
    );
  }

  const { vendor, stats, recentJobs } = dashboardData;

  const mainNavigation = [
    { 
      name: 'Dashboard', 
      section: 'dashboard',
      icon: BarChart3,
      description: 'Business Overview',
      tabs: [
        { name: 'Overview', tab: 'overview' },
        { name: 'Analytics', tab: 'analytics' },
        { name: 'Performance', tab: 'performance' }
      ]
    },
    { 
      name: 'Job Assignments', 
      section: 'assignments',
      icon: AlertCircle,
      description: 'Job Management & History',
      tabs: [
        { name: 'Pending Assignments', tab: 'pending' },
        { name: 'Active Jobs', tab: 'active' },
        { name: 'Rejected Quotes', tab: 'rejected' },
        { name: 'Job History', tab: 'history' },
        { name: 'Completed Jobs', tab: 'completed' }
      ]
    },
    { 
      name: 'Business', 
      section: 'business',
      icon: FileText,
      description: 'Services & Operations'
    },
    { 
      name: 'Earnings', 
      section: 'earnings',
      icon: DollarSign,
      description: 'Revenue & Payments',
      tabs: [
        { name: 'Overview', tab: 'earnings-overview' },
        { name: 'Transactions', tab: 'transactions' },
        { name: 'Payouts', tab: 'payouts' },
        { name: 'Tax Reports', tab: 'tax-reports' }
      ]
    },
    { 
      name: 'Customer Relations', 
      section: 'customers',
      icon: Star,
      description: 'Reviews & Feedback',
      tabs: [
        { name: 'Reviews', tab: 'reviews' },
        { name: 'Customer List', tab: 'customer-list' },
        { name: 'Feedback', tab: 'feedback' },
        { name: 'Communication', tab: 'communication' }
      ]
    },
    { 
      name: 'Account', 
      section: 'account',
      icon: User,
      description: 'Profile & Settings',
      tabs: [
        { name: 'Profile', tab: 'profile' },
        { name: 'Verification', tab: 'verification' },
        { name: 'Settings', tab: 'settings' }
      ]
    }
  ];

  const StatCard = ({ title, value, change, changeType, icon: Icon, color = 'orange' }) => (
    <motion.div
      initial={{ opacity: 0, y: 20 }}
      animate={{ opacity: 1, y: 0 }}
      className="bg-white rounded-lg shadow-sm p-6"
    >
      <div className="flex items-center justify-between">
        <div>
          <p className="text-sm font-medium text-gray-600">{title}</p>
          <p className="text-2xl font-bold text-gray-900 mt-1">{value}</p>
          {change && (
            <div className={`flex items-center mt-2 ${
              changeType === 'positive' ? 'text-green-600' : 
              changeType === 'negative' ? 'text-red-600' : 'text-gray-600'
            }`}>
              <TrendingUp className="h-4 w-4 mr-1" />
              <span className="text-sm font-medium">{change}</span>
            </div>
          )}
        </div>
        <div className={`p-3 rounded-full bg-${color}-100`}>
          <Icon className={`h-6 w-6 text-${color}-600`} />
        </div>
      </div>
    </motion.div>
  );

  const OverviewTab = () => (
    <div className="space-y-6">
      {/* Verification Status */}
      {vendor.verificationStatus !== 'VERIFIED' && (
        <motion.div
          initial={{ opacity: 0, y: 20 }}
          animate={{ opacity: 1, y: 0 }}
          className={`p-4 rounded-lg ${
            vendor.verificationStatus === 'PENDING' 
              ? 'bg-yellow-50 border border-yellow-200' 
              : 'bg-red-50 border border-red-200'
          }`}
        >
          <div className="flex items-center">
            {vendor.verificationStatus === 'PENDING' ? (
              <Clock className="h-5 w-5 text-yellow-600 mr-3" />
            ) : (
              <AlertCircle className="h-5 w-5 text-red-600 mr-3" />
            )}
            <div>
              <h3 className={`font-medium ${
                vendor.verificationStatus === 'PENDING' ? 'text-yellow-800' : 'text-red-800'
              }`}>
                Account {vendor.verificationStatus === 'PENDING' ? 'Pending Verification' : 'Verification Required'}
              </h3>
              <p className={`text-sm ${
                vendor.verificationStatus === 'PENDING' ? 'text-yellow-600' : 'text-red-600'
              }`}>
                {vendor.verificationStatus === 'PENDING' 
                  ? 'Your account is under review. You will be able to receive job assignments once approved.'
                  : 'Your account verification was not successful. Please contact support for assistance.'
                }
              </p>
            </div>
          </div>
        </motion.div>
      )}

      {/* Recent Jobs */}
      <div className="bg-white rounded-lg shadow-sm">
        <div className="px-6 py-4 border-b border-gray-200">
          <h3 className="text-lg font-medium text-gray-900">Recent Jobs</h3>
        </div>
        <div className="divide-y divide-gray-200">
          {recentJobs.length > 0 ? (
            recentJobs.slice(0, 5).map((job) => (
              <div key={job._id} className="px-6 py-4 hover:bg-gray-50">
                <div className="flex items-center justify-between">
                  <div className="flex-1">
                    <h4 className="text-sm font-medium text-gray-900">{job.title}</h4>
                    <p className="text-sm text-gray-600 mt-1">
                      Customer: {job.customerId?.firstName} {job.customerId?.lastName}
                    </p>
                    <div className="flex items-center mt-2 space-x-4">
                      <span className={`inline-flex px-2 py-1 text-xs font-semibold rounded-full ${
                        job.status === 'COMPLETED' ? 'bg-green-100 text-green-800' :
                        job.status === 'PENDING_VERIFICATION' ? 'bg-orange-100 text-orange-800' :
                        job.status === 'IN_PROGRESS' ? 'bg-blue-100 text-blue-800' :
                        job.status === 'ASSIGNED' ? 'bg-yellow-100 text-yellow-800' :
                        'bg-gray-100 text-gray-800'
                      }`}>
                        {job.status.replace('_', ' ')}
                      </span>
                      <span className={`text-sm font-medium ${
                        job.totalAmount ? 'text-green-600' : 'text-gray-500'
                      }`}>
                        {job.totalAmount ? `$${job.totalAmount.toLocaleString()}` : 'Price not set'}
                      </span>
                    </div>
                  </div>
                  <div className="text-sm text-gray-500">
                    {new Date(job.createdAt).toLocaleDateString()}
                  </div>
                </div>
              </div>
            ))
          ) : (
            <div className="px-6 py-8 text-center">
              <FileText className="mx-auto h-8 w-8 text-gray-400 mb-2" />
              <p className="text-gray-500">No jobs yet</p>
            </div>
          )}
        </div>
      </div>

      {/* Service Areas */}
      <div className="bg-white rounded-lg shadow-sm p-6">
        <h3 className="text-lg font-medium text-gray-900 mb-4">Service Areas</h3>
        <div className="space-y-3">
          {vendor.serviceCategories?.map((category) => (
            <div key={category} className="flex items-center">
              <div className="w-2 h-2 bg-orange-600 rounded-full mr-3"></div>
              <span className="text-sm text-gray-700 capitalize">
                {category.replace('_', ' ')}
              </span>
            </div>
          ))}
        </div>
        
        <div className="mt-6">
          <div className="flex items-center text-sm text-gray-600 mb-2">
            <MapPin className="h-4 w-4 mr-1" />
            Service Area
          </div>
          <p className="text-sm font-medium text-gray-900">{vendor.serviceArea}</p>
        </div>
      </div>
    </div>
  );

  const renderContent = () => {
    // Dashboard Section
    if (activeSection === 'dashboard') {
      if (activeTab === 'overview') return <OverviewTab />;
      if (activeTab === 'analytics') return (
        <div className="space-y-6">
          {/* Stats Grid */}
          <div className="bg-white rounded-lg shadow-sm p-6">
            <h3 className="text-lg font-medium text-gray-900 mb-6">Business Analytics</h3>
            <div className="grid grid-cols-1 md:grid-cols-2 lg:grid-cols-4 gap-6">
              <StatCard
                title="Total Jobs"
                value={stats.jobs.completed || 0}
                change="+12% this month"
                changeType="positive"
                icon={FileText}
                color="orange"
              />
              <StatCard
                title="Total Earnings"
                value={`$${stats.earnings.total?.toLocaleString() || '0'}`}
                change="+18% this month"
                changeType="positive"
                icon={DollarSign}
                color="orange"
              />
              <StatCard
                title="Average Rating"
                value={stats.ratings.averageRating?.toFixed(1) || '0.0'}
                change="★ from ratings"
                icon={Star}
                color="orange"
              />
              <StatCard
                title="Active Jobs"
                value={stats.jobs.in_progress || 0}
                icon={Activity}
                color="orange"
              />
            </div>
          </div>
          
          {/* Additional Analytics Content */}
          <div className="bg-white rounded-lg shadow-sm p-6">
            <h4 className="text-lg font-medium text-gray-900 mb-4">Performance Trends</h4>
            <p className="text-gray-600">Advanced analytics and trends coming soon...</p>
          </div>
        </div>
      );
      if (activeTab === 'performance') return (
        <div className="space-y-6">
          {/* Performance Metrics */}
          <div className="grid grid-cols-1 lg:grid-cols-2 gap-6">
            <div className="bg-white rounded-lg shadow-sm p-6">
              <h3 className="text-lg font-medium text-gray-900 mb-4">Performance Score</h3>
              <div className="space-y-4">
                <div className="flex items-center justify-between">
                  <span className="text-sm text-gray-600">Quality Score</span>
                  <span className="text-sm font-medium">{vendor.qualityScore}/5</span>
                </div>
                <div className="w-full bg-gray-200 rounded-full h-2">
                  <div 
                    className="bg-orange-600 h-2 rounded-full" 
                    style={{ width: `${(vendor.qualityScore / 5) * 100}%` }}
                  ></div>
                </div>
                
                <div className="flex items-center justify-between">
                  <span className="text-sm text-gray-600">On-Time Performance</span>
                  <span className="text-sm font-medium">{vendor.onTimePercentage}%</span>
                </div>
                <div className="w-full bg-gray-200 rounded-full h-2">
                  <div 
                    className="bg-orange-600 h-2 rounded-full" 
                    style={{ width: `${vendor.onTimePercentage}%` }}
                  ></div>
                </div>

                <div className="flex items-center justify-between">
                  <span className="text-sm text-gray-600">Customer Satisfaction</span>
                  <span className="text-sm font-medium">{vendor.customerSatisfactionScore}/5</span>
                </div>
                <div className="w-full bg-gray-200 rounded-full h-2">
                  <div 
                    className="bg-orange-600 h-2 rounded-full" 
                    style={{ width: `${(vendor.customerSatisfactionScore / 5) * 100}%` }}
                  ></div>
                </div>
              </div>
            </div>

            <div className="bg-white rounded-lg shadow-sm p-6">
              <h3 className="text-lg font-medium text-gray-900 mb-4">Performance Insights</h3>
              <div className="space-y-4">
                <div className="p-4 bg-orange-50 rounded-lg border border-orange-200">
                  <div className="flex items-center">
                    <CheckCircle className="h-5 w-5 text-orange-600 mr-2" />
                    <span className="text-sm font-medium text-orange-800">Strong Performance</span>
                  </div>
                  <p className="text-xs text-orange-700 mt-1">
                    Your overall performance is excellent. Keep up the good work!
                  </p>
                </div>
                
                <div className="p-4 bg-orange-50 rounded-lg border border-orange-200">
                  <div className="flex items-center">
                    <TrendingUp className="h-5 w-5 text-orange-600 mr-2" />
                    <span className="text-sm font-medium text-orange-800">Growth Opportunity</span>
                  </div>
                  <p className="text-xs text-orange-700 mt-1">
                    Focus on improving response time to get more job assignments.
                  </p>
                </div>
              </div>
            </div>
          </div>

          {/* Additional Performance Metrics */}
          <div className="bg-white rounded-lg shadow-sm p-6">
            <h4 className="text-lg font-medium text-gray-900 mb-4">Detailed Performance Tracking</h4>
            <p className="text-gray-600">Advanced performance analytics and historical trends coming soon...</p>
          </div>
        </div>
      );
    }

    // Job Assignments Section
    if (activeSection === 'assignments') {
      // Pending assignments: Jobs assigned to vendor but not yet accepted
      if (activeTab === 'pending') return <VendorJobAssignments status="ASSIGNED" />;
      if (activeTab === 'active') return <VendorJobAssignments status="IN_DISCUSSION,QUOTE_SENT,QUOTE_ACCEPTED,PAID,IN_PROGRESS,PENDING_VERIFICATION" />;
      if (activeTab === 'rejected') return <VendorJobAssignments status="QUOTE_REJECTED" />;
      if (activeTab === 'history') return <VendorJobAssignments status="COMPLETED,CANCELLED,REJECTED" />;
      
      // Completed: Only successfully completed jobs
      if (activeTab === 'completed') return <VendorJobAssignments status="COMPLETED" />;
    }

    // Business Section
    if (activeSection === 'business') {
      return (
        <div className="bg-white rounded-lg shadow-sm p-6">
          <h3 className="text-lg font-medium text-gray-900 mb-4">Business Management</h3>
          <p className="text-gray-600">Business management features coming soon...</p>
        </div>
      );
    }

    // Earnings Section
    if (activeSection === 'earnings') {
      if (activeTab === 'earnings-overview') return <EarningsOverview />;
      if (activeTab === 'transactions') return <TransactionHistory />;
      if (activeTab === 'payouts') return <PayoutManagement />;
      if (activeTab === 'tax-reports') return <TaxReports />;
    }

    // Customer Relations Section
    if (activeSection === 'customers') {
      if (activeTab === 'reviews') return <ReviewsComponent />;
      if (activeTab === 'customer-list') return <CustomerListComponent />;
      if (activeTab === 'feedback') return <FeedbackComponent />;
      if (activeTab === 'communication') return (
        <div className="bg-white rounded-lg shadow-sm p-6">
          <h3 className="text-lg font-medium text-gray-900 mb-4">Customer Communication</h3>
          <p className="text-gray-600">Communication tools coming soon...</p>
        </div>
      );
    }

    // Account Section  
    if (activeSection === 'account') {
      if (activeTab === 'profile') return <ProfileTab vendor={vendor} onUpdate={fetchDashboardData} activeSection="profile" />;
      if (activeTab === 'verification') return (
        <div className="bg-white rounded-lg shadow-sm p-6">
          <h3 className="text-lg font-medium text-gray-900 mb-4">Account Verification</h3>
          <p className="text-gray-600">Verification status and documents...</p>
        </div>
      );
      if (activeTab === 'settings') return (
        <div>
          <h3 className="text-lg font-medium text-gray-900 mb-6">Account Settings</h3>
          <VendorTACSettings />
        </div>
      );
    }

    return <OverviewTab />;
  };

  return (
    <div className="min-h-screen bg-gray-50">
      {/* Orange Hero Section */}
      <div className="bg-gradient-to-r from-orange-500 to-orange-600 text-white">
        <div className="max-w-7xl mx-auto px-4 sm:px-6 lg:px-8 py-16">
          <motion.div
            initial={{ opacity: 0, y: 20 }}
            animate={{ opacity: 1, y: 0 }}
            transition={{ duration: 0.6 }}
            className="text-center"
          >
            <h1 className="text-4xl md:text-5xl font-bold mb-4">
              Vendor Dashboard
            </h1>
            <p className="text-xl md:text-2xl text-orange-100 mb-6">
              Welcome back, {vendor.userId?.firstName || 'Vendor'}!
            </p>
            <div className="flex items-center justify-center space-x-6 text-orange-100">
              {vendor.verificationStatus === 'VERIFIED' && (
                <div className="flex items-center">
                  <CheckCircle className="h-6 w-6 mr-2" />
                  <span className="text-lg font-medium">Verified Vendor</span>
                </div>
              )}
              <div className="flex items-center">
                <Star className="h-6 w-6 mr-2" />
                <span className="text-lg font-medium">{vendor.currentRating || '5.0'} Rating</span>
              </div>
              <div className="flex items-center">
                <Users className="h-6 w-6 mr-2" />
                <span className="text-lg font-medium">{vendor.totalJobsCompleted || 0} Jobs Completed</span>
              </div>
            </div>
          </motion.div>
        </div>
      </div>

      <div className="max-w-7xl mx-auto px-4 sm:px-6 lg:px-8 py-8">
        {/* Quick Stats Cards */}
        <div className="grid grid-cols-1 md:grid-cols-3 gap-6 -mt-12 mb-8">
          <motion.div
            initial={{ opacity: 0, y: 20 }}
            animate={{ opacity: 1, y: 0 }}
            transition={{ delay: 0.2 }}
            className="bg-white rounded-lg shadow-lg p-6 text-center"
          >
            <DollarSign className="h-12 w-12 text-green-500 mx-auto mb-4" />
            <h3 className="text-2xl font-bold text-gray-900">
              ${dashboardData?.stats?.totalEarnings ? dashboardData.stats.totalEarnings.toLocaleString('en-US', { minimumFractionDigits: 2, maximumFractionDigits: 2 }) : '0.00'}
            </h3>
            <p className="text-gray-600">Total Earnings</p>
          </motion.div>
          
          <motion.div
            initial={{ opacity: 0, y: 20 }}
            animate={{ opacity: 1, y: 0 }}
            transition={{ delay: 0.3 }}
            className="bg-white rounded-lg shadow-lg p-6 text-center"
          >
            <FileText className="h-12 w-12 text-blue-500 mx-auto mb-4" />
            <h3 className="text-2xl font-bold text-gray-900">
              {dashboardData?.stats?.activeJobs || 0}
            </h3>
            <p className="text-gray-600">Active Jobs</p>
          </motion.div>
          
          <motion.div
            initial={{ opacity: 0, y: 20 }}
            animate={{ opacity: 1, y: 0 }}
            transition={{ delay: 0.4 }}
            className="bg-white rounded-lg shadow-lg p-6 text-center"
          >
            <Award className="h-12 w-12 text-yellow-500 mx-auto mb-4" />
            <h3 className="text-2xl font-bold text-gray-900">
              {dashboardData?.stats?.ratings?.averageRating ? dashboardData.stats.ratings.averageRating.toFixed(1) : '0.0'}
            </h3>
            <p className="text-gray-600">Customer Rating</p>
          </motion.div>
        </div>

        {/* Main Navigation */}
        <div className="bg-white rounded-lg shadow-sm mb-6">
          <div className="border-b border-gray-200">
            <nav className="flex space-x-8 px-6">
              {mainNavigation.map((item) => {
                const Icon = item.icon;
                return (
                  <button
                    key={item.section}
                    onClick={() => {
                      setActiveSection(item.section);
                      // Only set activeTab if the section has tabs
                      if (item.tabs && item.tabs.length > 0) {
                        setActiveTab(item.tabs[0].tab);
                      }
                    }}
                    className={`flex items-center py-4 px-1 border-b-2 font-medium text-sm transition-colors ${
                      activeSection === item.section
                        ? 'border-orange-500 text-orange-600'
                        : 'border-transparent text-gray-500 hover:text-gray-700 hover:border-gray-300'
                    }`}
                  >
                    <Icon className="h-5 w-5 mr-2" />
                    <div className="text-left">
                      <div>{item.name}</div>
                      <div className="text-xs text-gray-400 font-normal">{item.description}</div>
                    </div>
                  </button>
                );
              })}
            </nav>
          </div>
          
          {/* Sub Navigation */}
          {activeSection && mainNavigation.find(item => item.section === activeSection)?.tabs && (
            <div className="px-6 py-3 bg-gray-50">
              <nav className="flex space-x-6">
                {mainNavigation.find(item => item.section === activeSection)?.tabs?.map((tab) => (
                  <button
                    key={tab.tab}
                    onClick={() => setActiveTab(tab.tab)}
                    className={`px-3 py-2 text-sm font-medium rounded-md transition-colors ${
                      activeTab === tab.tab
                        ? 'bg-orange-600 text-white'
                        : 'text-gray-600 hover:text-gray-900 hover:bg-gray-200'
                    }`}
                  >
                    {tab.name}
                  </button>
                ))}
              </nav>
            </div>
          )}
        </div>

        {/* Content Area */}
        {renderContent()}
      </div>
    </div>
  );
};

// Vendor Job Assignments Component
const VendorJobAssignments = ({ status }) => {
  const [jobs, setJobs] = useState([]);
  const [loading, setLoading] = useState(true);
  // Frontend-only price override until backend is fixed
  // eslint-disable-next-line no-unused-vars
  const [localPriceOverrides, setLocalPriceOverrides] = useState({});
  const [showJobDetails, setShowJobDetails] = useState(null);
  const [statusUpdateModal, setStatusUpdateModal] = useState({ isOpen: false, job: null });
  const navigate = useNavigate();

  // Utility function to get status color
  const getStatusColor = (status) => {
    switch (status) {
      case 'ASSIGNED':
        return 'bg-yellow-100 text-yellow-800';
      case 'ACCEPTED':
      case 'IN_DISCUSSION':
        return 'bg-blue-100 text-blue-800';
      case 'QUOTE_SENT':
        return 'bg-purple-100 text-purple-800';
      case 'QUOTE_ACCEPTED':
      case 'PAID':
        return 'bg-green-100 text-green-800';
      case 'QUOTE_REJECTED':
        return 'bg-red-100 text-red-800';
      case 'IN_PROGRESS':
        return 'bg-indigo-100 text-indigo-800';
      case 'PENDING_VERIFICATION':
        return 'bg-orange-100 text-orange-800';
      case 'COMPLETED':
        return 'bg-green-100 text-green-800';
      case 'CANCELLED':
      case 'REJECTED':
        return 'bg-gray-100 text-gray-800';
      default:
        return 'bg-gray-100 text-gray-800';
    }
  };

  const loadJobs = useCallback(async () => {
    try {
      setLoading(true);
<<<<<<< HEAD
=======
      console.log('🔄 Loading jobs with status:', status); // Debug log
      
      // Pass status as parameter object to API
      const params = status ? { status } : {};
      const response = await api.vendor.getJobs(params);
      
      console.log('📋 Jobs API response:', response); // Debug log
      const jobsArray = response.jobs || [];
      console.log('💼 Jobs loaded:', jobsArray.length, 'jobs'); // Debug log
>>>>>>> c96d2b58
      
      const response = await api.vendor.getJobs({ status });
      const jobsArray = response.jobs || [];
      
      // Client-side filtering as additional safety measure
      const filteredJobs = jobsArray.filter(job => {
        if (!status) return true; // No filter, show all
        
        const statusArray = status.includes(',') ? status.split(',') : [status];
        return statusArray.includes(job.status);
      });
      
      // Apply local price overrides to jobs (frontend-only fix)
      const jobsWithOverrides = filteredJobs.map(job => {
        if (localPriceOverrides[job._id]) {
          return { ...job, totalAmount: localPriceOverrides[job._id] };
        }
        return job;
      });
      
      setJobs(jobsWithOverrides);
    } catch (error) {
      console.error('Error loading jobs:', error);
      toast.error('Failed to load jobs: ' + error.message);
    } finally {
      setLoading(false);
    }
  }, [status, localPriceOverrides]);

  useEffect(() => {
    loadJobs();
  }, [loadJobs]);

  const handleJobResponse = async (jobId, response, reason = '') => {
    // If rejecting, ask for a reason
    if (response === 'REJECTED' && !reason) {
      const userReason = window.prompt('Please provide a reason for rejecting this job:');
      if (!userReason) {
        return; // User cancelled
      }
      reason = userReason;
    }

    try {
      console.log('Sending response:', { response, reason, jobId }); // Debug log
      
      // Update job status without price (price comes later via Update Status)
      const updateData = { 
        response, 
        reason
      };
      
      const result = await api.vendor.respondToJob(jobId, updateData);
      console.log('Response result:', result); // Debug log
      
      if (response === 'ACCEPTED') {
        toast.success('Job accepted! You can now communicate with the customer and set your price using the "Update Status" button.');
      } else {
        toast.success(`Job ${response.toLowerCase()} successfully!`);
      }
      
      loadJobs(); // Reload jobs
    } catch (error) {
      console.error('Error responding to job:', error);
      console.error('Error details:', error.response?.data || error.message);
      toast.error(`Failed to ${response.toLowerCase()} job: ${error.response?.data?.message || error.message}`);
    }
  };

  if (loading) {
    return (
      <div className="bg-white rounded-lg shadow-sm p-6">
        <div className="animate-pulse space-y-4">
          <div className="h-6 bg-gray-200 rounded w-1/4"></div>
          <div className="space-y-3">
            <div className="h-4 bg-gray-200 rounded"></div>
            <div className="h-4 bg-gray-200 rounded w-3/4"></div>
          </div>
        </div>
      </div>
    );
  }

  return (
    <div className="bg-white rounded-lg shadow-sm p-6">
      <div className="flex items-center justify-between mb-6">
        <div>
          <h3 className="text-lg font-medium text-gray-900">
            {status === 'ASSIGNED' ? 'Pending Assignments' : 
             status.includes('IN_DISCUSSION') ? 'Active Jobs' :
             status === 'QUOTE_REJECTED' ? 'Rejected Quotes - Action Required' :
             status.includes('COMPLETED,CANCELLED,REJECTED') ? 'Job History' :
             status === 'COMPLETED' ? 'Completed Jobs' : 'Jobs'}
          </h3>
          <p className="text-sm text-gray-500 mt-1">
            {status === 'ASSIGNED' ? 'Jobs assigned to you that need your response' : 
             status.includes('IN_DISCUSSION') ? 'Jobs you have accepted and are working on' :
             status.includes('COMPLETED,CANCELLED,REJECTED') ? 'All completed, cancelled, and rejected jobs' :
             status === 'COMPLETED' ? 'Successfully completed jobs only' : 
             `Status filter: ${status} | Found: ${jobs.length} jobs`}
          </p>
        </div>
        <span className="bg-blue-100 text-blue-800 text-sm font-medium px-2.5 py-0.5 rounded">
          {jobs.length} {jobs.length === 1 ? 'job' : 'jobs'}
        </span>
      </div>

      {jobs.length === 0 ? (
        <div className="text-center py-12">
          <FileText className="h-12 w-12 text-gray-400 mx-auto mb-4" />
          <h3 className="text-lg font-medium text-gray-900 mb-2">No jobs found</h3>
          <p className="text-gray-600">
            {status === 'ASSIGNED' ? 'No jobs have been assigned to you yet. Check back later for new assignments.' :
             status.includes('IN_DISCUSSION') ? 'No active jobs at the moment. Accepted jobs will appear here.' :
             status.includes('COMPLETED,CANCELLED,REJECTED') ? 'No job history available yet. Completed and ended jobs will appear here.' :
             status === 'COMPLETED' ? 'No completed jobs yet. Successfully finished jobs will appear here.' : 'No jobs available.'}
          </p>
        </div>
      ) : (
        <div className="space-y-4">
          {jobs.map((job) => (
            <motion.div
              key={job._id}
              initial={{ opacity: 0, y: 20 }}
              animate={{ opacity: 1, y: 0 }}
              className={`border rounded-lg p-4 hover:shadow-md transition-shadow ${
                job.status === 'QUOTE_REJECTED' 
                  ? 'border-red-200 bg-red-50' 
                  : 'border-gray-200'
              }`}
            >
              <div className="flex items-start justify-between">
                <div className="flex-1">
                  <div className="flex items-center space-x-2 mb-2">
                    <h4 className="text-lg font-medium text-gray-900">
                      Job #{job.jobNumber}
                    </h4>
                    <span className={`inline-flex px-2 py-1 text-xs font-semibold rounded-full ${
                      job.status === 'ASSIGNED' ? 'bg-yellow-100 text-yellow-800' :
                      job.status === 'COMPLETED' ? 'bg-green-100 text-green-800' :
                      job.status === 'PENDING_VERIFICATION' ? 'bg-orange-100 text-orange-800' :
                      'bg-blue-100 text-blue-800'
                    }`}>
                      {job.status.replace('_', ' ')}
                    </span>
                  </div>
                  
                  <p className="text-gray-600 mb-2">{job.description}</p>
                  
                  <div className="grid grid-cols-1 md:grid-cols-2 gap-4 mb-4">
                    <div>
                      <p className="text-sm text-gray-500">Customer</p>
                      <p className="font-medium">{job.customerId?.firstName} {job.customerId?.lastName}</p>
                    </div>
                    <div>
                      <p className="text-sm text-gray-500">Category</p>
                      <p className="font-medium capitalize">{job.category}</p>
                    </div>
                    <div>
                      <p className="text-sm text-gray-500">Location</p>
                      <p className="font-medium">{job.location?.address}</p>
                    </div>
                    <div>
                      <p className="text-sm text-gray-500">Preferred Date</p>
                      <p className="font-medium">
                        {job.preferredTimeSlots?.[0] ? 
                          new Date(job.preferredTimeSlots[0].date).toLocaleDateString() : 'Flexible'}
                      </p>
                    </div>
                  </div>

                  {job.status === 'ASSIGNED' && (
                    <div className="flex items-center space-x-3 pt-4 border-t border-gray-200">
                      <button
                        onClick={() => setShowJobDetails(job)}
                        className="flex items-center px-4 py-2 bg-indigo-600 text-white text-sm font-medium rounded-lg hover:bg-indigo-700 transition-colors"
                      >
                        <FileText className="h-4 w-4 mr-2" />
                        View Details
                      </button>
                      <button
                        onClick={() => navigate('/messages')}
                        className="flex items-center px-4 py-2 bg-gray-600 text-white text-sm font-medium rounded-lg hover:bg-gray-700 transition-colors"
                      >
                        <MessageSquare className="h-4 w-4 mr-2" />
                        Chat
                      </button>
                      <button
                        onClick={() => handleJobResponse(job._id, 'ACCEPTED')}
                        className="flex items-center px-4 py-2 bg-green-600 text-white text-sm font-medium rounded-lg hover:bg-green-700 transition-colors"
                      >
                        <CheckCircle className="h-4 w-4 mr-2" />
                        Accept Job
                      </button>
                      <button
                        onClick={() => handleJobResponse(job._id, 'REJECTED')}
                        className="flex items-center px-4 py-2 bg-red-600 text-white text-sm font-medium rounded-lg hover:bg-red-700 transition-colors"
                      >
                        <X className="h-4 w-4 mr-2" />
                        Reject Job
                      </button>
                    </div>
                  )}

                  {(job.status === 'ACCEPTED' || job.status === 'QUOTED' || job.status === 'IN_PROGRESS' || job.status === 'PAID' || job.status === 'IN_DISCUSSION' || job.status === 'QUOTE_SENT' || job.status === 'QUOTE_ACCEPTED' || job.status === 'QUOTE_REJECTED') && (
                    <div className="space-y-3">
                      {/* Special Alert for Rejected Quotes */}
                      {job.status === 'QUOTE_REJECTED' && (
                        <div className="bg-red-50 border border-red-200 rounded-lg p-4">
                          <div className="flex items-center">
                            <AlertTriangle className="h-5 w-5 text-red-600 mr-2" />
                            <span className="text-sm font-medium text-red-800">Quote Rejected by Customer</span>
                          </div>
                          <p className="text-sm text-red-700 mt-1">
                            Customer has rejected your quote. You can submit a revised quote or withdraw from this job.
                          </p>
                          <div className="flex items-center space-x-3 mt-3">
                            <button
                              onClick={() => setStatusUpdateModal({ isOpen: true, job })}
                              className="flex items-center px-4 py-2 bg-orange-600 text-white text-sm font-medium rounded-lg hover:bg-orange-700 transition-colors"
                            >
                              <DollarSign className="h-4 w-4 mr-2" />
                              Submit New Quote
                            </button>
                            <button
                              onClick={() => setShowJobDetails(job)}
                              className="flex items-center px-4 py-2 bg-indigo-600 text-white text-sm font-medium rounded-lg hover:bg-indigo-700 transition-colors"
                            >
                              <FileText className="h-4 w-4 mr-2" />
                              View Details
                            </button>
                          </div>
                        </div>
                      )}
                      
                      {/* Price Display */}
                      <div className={`border rounded-lg p-3 ${
                        job.totalAmount ? 'bg-green-50 border-green-200' : 'bg-gray-50 border-gray-200'
                      }`}>
                        <div className="flex items-center justify-between">
                          <span className={`text-sm font-medium ${
                            job.totalAmount ? 'text-green-800' : 'text-gray-600'
                          }`}>
                            Job Price:
                          </span>
                          <span className={`text-lg font-bold ${
                            job.totalAmount ? 'text-green-600' : 'text-gray-500'
                          }`}>
                            {job.totalAmount ? `$${job.totalAmount.toLocaleString()}` : 'Not set yet'}
                          </span>
                        </div>
                        {job.status === 'IN_DISCUSSION' && !job.totalAmount && (
                          <p className="text-xs text-gray-500 mt-1">
                            Use "Send Quote & Price" to set the job price
                          </p>
                        )}
                      </div>
                      
                      {/* Action Buttons for Non-Rejected Quotes */}
                      {job.status !== 'QUOTE_REJECTED' && (
                        <div className="flex items-center space-x-3 pt-4 border-t border-gray-200">
                          <button
                            onClick={() => navigate('/messages')}
                            className="flex items-center px-4 py-2 bg-gray-600 text-white text-sm font-medium rounded-lg hover:bg-gray-700 transition-colors"
                          >
                            <MessageSquare className="h-4 w-4 mr-2" />
                            Chat
                          </button>
                          
                          {/* View Details Button */}
                          <button
                            onClick={() => setShowJobDetails(job)}
                            className="flex items-center px-3 py-2 bg-indigo-600 text-white text-sm font-medium rounded-lg hover:bg-indigo-700 transition-colors"
                          >
                            <FileText className="h-4 w-4 mr-2" />
                            View Details
                          </button>
                          
                          {/* Update Job Status Button */}
                          <button
                            onClick={() => setStatusUpdateModal({ isOpen: true, job })}
                            className="flex items-center px-3 py-2 bg-blue-600 text-white text-sm font-medium rounded-lg hover:bg-blue-700 transition-colors"
                          >
                            <Settings className="h-4 w-4 mr-2" />
                            Update Job
                          </button>
                        </div>
                      )}
                    </div>
                  )}

                </div>
              </div>
            </motion.div>
          ))}
        </div>
      )}


      {/* Enhanced Job Details Modal */}
      {showJobDetails && (
        <div className="fixed inset-0 bg-black bg-opacity-50 flex items-center justify-center z-50">
          <div className="bg-white rounded-lg w-full max-w-4xl max-h-[95vh] overflow-y-auto">
            <div className="flex items-center justify-between p-6 border-b border-gray-200">
              <div>
                <h3 className="text-xl font-semibold text-gray-900">
                  Job #{showJobDetails.jobNumber} - Detailed View
                </h3>
                <div className="flex items-center space-x-3 mt-2">
                  <span className={`inline-flex px-3 py-1 text-sm font-medium rounded-full ${
                    showJobDetails.status === 'ASSIGNED' ? 'bg-yellow-100 text-yellow-800' :
                    showJobDetails.status === 'COMPLETED' ? 'bg-green-100 text-green-800' :
                    showJobDetails.status === 'IN_PROGRESS' ? 'bg-blue-100 text-blue-800' :
                    showJobDetails.status === 'QUOTE_SENT' ? 'bg-purple-100 text-purple-800' :
                    'bg-gray-100 text-gray-800'
                  }`}>
                    {showJobDetails.status.replace('_', ' ')}
                  </span>
                  <span className={`inline-flex px-3 py-1 text-sm font-medium rounded-full ${
                    showJobDetails.priority === 'HIGH' ? 'bg-red-100 text-red-800' :
                    showJobDetails.priority === 'MEDIUM' ? 'bg-yellow-100 text-yellow-800' :
                    'bg-green-100 text-green-800'
                  }`}>
                    {showJobDetails.priority} Priority
                  </span>
                </div>
              </div>
              <button
                onClick={() => setShowJobDetails(null)}
                className="text-gray-400 hover:text-gray-600 p-2 rounded-full hover:bg-gray-100"
              >
                <X className="h-6 w-6" />
              </button>
            </div>
            
            <div className="p-6 space-y-8">
              {/* Job Overview Section */}
              <div className="bg-gradient-to-r from-blue-50 to-indigo-50 rounded-lg p-6 border border-blue-200">
                <h4 className="text-lg font-semibold text-gray-900 mb-4 flex items-center">
                  <FileText className="h-5 w-5 mr-2 text-blue-600" />
                  Job Overview
                </h4>
                <div className="grid grid-cols-1 md:grid-cols-2 gap-6">
                  <div>
                    <h5 className="text-sm font-medium text-gray-700 mb-2">Job Title</h5>
                    <p className="text-gray-900 font-medium">{showJobDetails.title}</p>
                  </div>
                  <div>
                    <h5 className="text-sm font-medium text-gray-700 mb-2">Category</h5>
                    <p className="text-gray-900 capitalize">{showJobDetails.category}</p>
                  </div>
                  <div className="md:col-span-2">
                    <h5 className="text-sm font-medium text-gray-700 mb-2">Description</h5>
                    <p className="text-gray-900 leading-relaxed">{showJobDetails.description}</p>
                  </div>
                  {showJobDetails.specialInstructions && (
                    <div className="md:col-span-2">
                      <h5 className="text-sm font-medium text-gray-700 mb-2">Special Instructions</h5>
                      <div className="bg-amber-50 border border-amber-200 rounded-lg p-3">
                        <p className="text-amber-800">{showJobDetails.specialInstructions}</p>
                      </div>
                    </div>
                  )}
                </div>
              </div>

              {/* Customer Information Section */}
              <div className="bg-gradient-to-r from-green-50 to-emerald-50 rounded-lg p-6 border border-green-200">
                <h4 className="text-lg font-semibold text-gray-900 mb-4 flex items-center">
                  <User className="h-5 w-5 mr-2 text-green-600" />
                  Customer Information
                </h4>
                <div className="grid grid-cols-1 md:grid-cols-2 gap-6">
                  <div>
                    <h5 className="text-sm font-medium text-gray-700 mb-2">Name</h5>
                    <p className="text-gray-900 font-medium">
                      {showJobDetails.customerId?.firstName} {showJobDetails.customerId?.lastName}
                    </p>
                  </div>
                  <div>
                    <h5 className="text-sm font-medium text-gray-700 mb-2">Email</h5>
                    <p className="text-gray-900">{showJobDetails.customerId?.email}</p>
                  </div>
                  {showJobDetails.customerId?.phone && (
                    <div>
                      <h5 className="text-sm font-medium text-gray-700 mb-2">Phone</h5>
                      <div className="flex items-center">
                        <Phone className="h-4 w-4 mr-2 text-gray-500" />
                        <a 
                          href={`tel:${showJobDetails.customerId.phone}`}
                          className="text-blue-600 hover:text-blue-800 hover:underline"
                        >
                          {showJobDetails.customerId.phone}
                        </a>
                      </div>
                    </div>
                  )}
                </div>
              </div>

              {/* Location & Timing Section */}
              <div className="bg-gradient-to-r from-purple-50 to-pink-50 rounded-lg p-6 border border-purple-200">
                <h4 className="text-lg font-semibold text-gray-900 mb-4 flex items-center">
                  <MapPin className="h-5 w-5 mr-2 text-purple-600" />
                  Location & Scheduling
                </h4>
                <div className="grid grid-cols-1 md:grid-cols-2 gap-6">
                  <div>
                    <h5 className="text-sm font-medium text-gray-700 mb-2">Service Address</h5>
                    <p className="text-gray-900">
                      {showJobDetails.location?.address}
                      {showJobDetails.location?.city && (
                        <>
                          <br />
                          <span className="text-gray-600">
                            {showJobDetails.location.city}
                            {showJobDetails.location.state && `, ${showJobDetails.location.state}`}
                            {showJobDetails.location.zipCode && ` ${showJobDetails.location.zipCode}`}
                          </span>
                        </>
                      )}
                    </p>
                  </div>
                  {showJobDetails.requestedTimeSlot && (
                    <div>
                      <h5 className="text-sm font-medium text-gray-700 mb-2">Requested Schedule</h5>
                      <div className="flex items-center text-gray-900">
                        <Calendar className="h-4 w-4 mr-2 text-gray-500" />
                        <span>
                          {new Date(showJobDetails.requestedTimeSlot.date).toLocaleDateString('en-US', {
                            weekday: 'long',
                            year: 'numeric',
                            month: 'long',
                            day: 'numeric'
                          })}
                        </span>
                      </div>
                      {showJobDetails.requestedTimeSlot.startTime && (
                        <div className="flex items-center text-gray-600 mt-1">
                          <Clock className="h-4 w-4 mr-2 text-gray-500" />
                          <span>
                            {showJobDetails.requestedTimeSlot.startTime} - {showJobDetails.requestedTimeSlot.endTime}
                          </span>
                        </div>
                      )}
                    </div>
                  )}
                  {showJobDetails.preferredTimeSlots && showJobDetails.preferredTimeSlots.length > 0 && (
                    <div className="md:col-span-2">
                      <h5 className="text-sm font-medium text-gray-700 mb-2">Alternative Time Slots</h5>
                      <div className="space-y-2">
                        {showJobDetails.preferredTimeSlots.slice(1).map((slot, index) => (
                          <div key={index} className="flex items-center text-sm text-gray-600">
                            <Calendar className="h-4 w-4 mr-2" />
                            <span>
                              {new Date(slot.date).toLocaleDateString()} 
                              {slot.startTime && ` - ${slot.startTime} to ${slot.endTime}`}
                            </span>
                          </div>
                        ))}
                      </div>
                    </div>
                  )}
                </div>
              </div>

              {/* Pricing & Quote Section */}
              <div className="bg-gradient-to-r from-orange-50 to-red-50 rounded-lg p-6 border border-orange-200">
                <h4 className="text-lg font-semibold text-gray-900 mb-4 flex items-center">
                  <DollarSign className="h-5 w-5 mr-2 text-orange-600" />
                  Pricing & Quote Information
                </h4>
                
                {showJobDetails.vendorQuote && showJobDetails.vendorQuote.amount ? (
                  <div className="space-y-4">
                    <div className="grid grid-cols-1 md:grid-cols-2 gap-6">
                      <div>
                        <h5 className="text-sm font-medium text-gray-700 mb-2">Your Quote Amount</h5>
                        <p className="text-2xl font-bold text-green-600">
                          ${Number(showJobDetails.vendorQuote.amount).toLocaleString()}
                        </p>
                      </div>
                      <div>
                        <h5 className="text-sm font-medium text-gray-700 mb-2">Quote Status</h5>
                        <span className={`inline-flex px-3 py-1 text-sm font-medium rounded-full ${
                          showJobDetails.status === 'QUOTE_ACCEPTED' ? 'bg-green-100 text-green-800' :
                          showJobDetails.status === 'QUOTE_SENT' ? 'bg-blue-100 text-blue-800' :
                          showJobDetails.status === 'QUOTE_REJECTED' ? 'bg-red-100 text-red-800' :
                          'bg-gray-100 text-gray-800'
                        }`}>
                          {showJobDetails.status === 'QUOTE_ACCEPTED' ? 'Quote Accepted' :
                           showJobDetails.status === 'QUOTE_SENT' ? 'Awaiting Customer Response' :
                           showJobDetails.status === 'QUOTE_REJECTED' ? 'Quote Rejected' :
                           'Quote Pending'}
                        </span>
                        {showJobDetails.status === 'QUOTE_ACCEPTED' && (
                          <div className="mt-2">
                            <span className="inline-flex items-center px-3 py-1 text-sm font-medium bg-amber-100 text-amber-800 rounded-full">
                              💳 Waiting for Customer Payment
                            </span>
                            <p className="text-xs text-amber-600 mt-1">
                              You can start work once payment is completed
                            </p>
                          </div>
                        )}
                      </div>
                    </div>
                    
                    {showJobDetails.vendorQuote.description && (
                      <div>
                        <h5 className="text-sm font-medium text-gray-700 mb-2">Quote Description</h5>
                        <p className="text-gray-900 bg-white rounded-lg p-3 border border-gray-200">
                          {showJobDetails.vendorQuote.description}
                        </p>
                      </div>
                    )}
                    
                    {showJobDetails.vendorQuote.breakdown && (
                      <div>
                        <h5 className="text-sm font-medium text-gray-700 mb-2">Cost Breakdown</h5>
                        <div className="bg-white rounded-lg p-3 border border-gray-200 space-y-2">
                          {Object.entries(showJobDetails.vendorQuote.breakdown).map(([key, value]) => (
                            <div key={key} className="flex justify-between text-sm">
                              <span className="text-gray-600 capitalize">{key.replace('_', ' ')}:</span>
                              <span className="font-medium">${Number(value).toLocaleString()}</span>
                            </div>
                          ))}
                        </div>
                      </div>
                    )}
                  </div>
                ) : (
                  <div className="text-center py-8">
                    <DollarSign className="h-12 w-12 text-gray-400 mx-auto mb-3" />
                    <p className="text-gray-600 mb-4">No quote submitted yet</p>
                    {(showJobDetails.status === 'ASSIGNED' || showJobDetails.status === 'ACCEPTED' || showJobDetails.status === 'IN_DISCUSSION') && (
                      <button
                        onClick={() => {
                          setShowJobDetails(null);
                          setStatusUpdateModal({ isOpen: true, job: showJobDetails });
                        }}
                        className="inline-flex items-center px-4 py-2 bg-orange-600 text-white font-medium rounded-lg hover:bg-orange-700 transition-colors"
                      >
                        <DollarSign className="h-4 w-4 mr-2" />
                        Submit Quote
                      </button>
                    )}
                  </div>
                )}
              </div>

              {/* Work Progress Section */}
              {showJobDetails.workProgress && showJobDetails.workProgress.percentage > 0 && (
                <div className="bg-gradient-to-r from-teal-50 to-cyan-50 rounded-lg p-6 border border-teal-200">
                  <h4 className="text-lg font-semibold text-gray-900 mb-4 flex items-center">
                    <Activity className="h-5 w-5 mr-2 text-teal-600" />
                    Work Progress
                  </h4>
                  <div className="space-y-4">
                    <div>
                      <div className="flex justify-between text-sm font-medium text-gray-700 mb-2">
                        <span>Completion Progress</span>
                        <span>{showJobDetails.workProgress.percentage}%</span>
                      </div>
                      <div className="w-full bg-gray-200 rounded-full h-3">
                        <div 
                          className="bg-gradient-to-r from-teal-500 to-teal-600 h-3 rounded-full transition-all duration-300" 
                          style={{ width: `${showJobDetails.workProgress.percentage}%` }}
                        ></div>
                      </div>
                    </div>
                    {showJobDetails.workProgress.notes && (
                      <div>
                        <h5 className="text-sm font-medium text-gray-700 mb-2">Progress Notes</h5>
                        <p className="text-gray-900 bg-white rounded-lg p-3 border border-gray-200">
                          {showJobDetails.workProgress.notes}
                        </p>
                      </div>
                    )}
                  </div>
                </div>
              )}

              {/* Action Buttons */}
              <div className="flex flex-wrap gap-3 pt-6 border-t border-gray-200">
                {showJobDetails.status === 'ASSIGNED' && (
                  <>
                    <button
                      onClick={() => {
                        setShowJobDetails(null);
                        handleJobResponse(showJobDetails._id, 'ACCEPTED');
                      }}
                      className="flex items-center px-6 py-3 bg-green-600 text-white font-medium rounded-lg hover:bg-green-700 transition-colors"
                    >
                      <CheckCircle className="h-5 w-5 mr-2" />
                      Accept Job
                    </button>
                    <button
                      onClick={() => {
                        setShowJobDetails(null);
                        handleJobResponse(showJobDetails._id, 'REJECTED');
                      }}
                      className="flex items-center px-6 py-3 bg-red-600 text-white font-medium rounded-lg hover:bg-red-700 transition-colors"
                    >
                      <X className="h-5 w-5 mr-2" />
                      Reject Job
                    </button>
                  </>
                )}
                
                {(['ACCEPTED', 'IN_DISCUSSION', 'QUOTE_SENT', 'QUOTE_REJECTED', 'QUOTE_ACCEPTED', 'PAID', 'IN_PROGRESS'].includes(showJobDetails.status)) && (
                  <button
                    onClick={() => {
                      setShowJobDetails(null);
                      setStatusUpdateModal({ isOpen: true, job: showJobDetails });
                    }}
                    className="flex items-center px-6 py-3 bg-blue-600 text-white font-medium rounded-lg hover:bg-blue-700 transition-colors"
                  >
                    <Settings className="h-5 w-5 mr-2" />
                    Update Job Status
                  </button>
                )}
                
                <button
                  onClick={() => navigate('/messages')}
                  className="flex items-center px-6 py-3 bg-gray-600 text-white font-medium rounded-lg hover:bg-gray-700 transition-colors"
                >
                  <MessageSquare className="h-5 w-5 mr-2" />
                  Message Customer
                </button>
                
                <button
                  onClick={() => setShowJobDetails(null)}
                  className="flex items-center px-6 py-3 bg-gray-200 text-gray-700 font-medium rounded-lg hover:bg-gray-300 transition-colors"
                >
                  Close Details
                </button>
              </div>
            </div>
          </div>
        </div>
      )}

      {/* Job Status Update Modal */}
      {statusUpdateModal.isOpen && (
        <JobStatusUpdateModal 
          job={statusUpdateModal.job}
          onClose={() => setStatusUpdateModal({ isOpen: false, job: null })}
          onUpdate={() => {
            setStatusUpdateModal({ isOpen: false, job: null });
            loadJobs();
          }}
        />
      )}
    </div>
  );
};

// Job Status Update Modal Component
const JobStatusUpdateModal = ({ job, onClose, onUpdate }) => {
  const [selectedStatus, setSelectedStatus] = useState('');
  const [workDetails, setWorkDetails] = useState('');
  const [progressPercentage, setProgressPercentage] = useState(job.workProgress?.percentage || 0);
  const [completionNotes, setCompletionNotes] = useState('');
  const [priceAmount, setPriceAmount] = useState(job.totalAmount || '');
  const [loading, setLoading] = useState(false);
  
  // Photo upload states for job completion
  const [completionPhotos, setCompletionPhotos] = useState([]);
  const [photoUploading, setPhotoUploading] = useState(false);
  const [photoPreviews, setPhotoPreviews] = useState([]);

  // Get available status options based on current status
  const getStatusOptions = () => {
    switch (job.status) {
      case 'ACCEPTED':
        return [{ value: 'IN_DISCUSSION', label: 'Start Discussion', description: 'Begin discussing job requirements with customer' }];
      case 'IN_DISCUSSION':
        return [{ value: 'QUOTE_SENT', label: 'Send Quote & Price', description: 'Send pricing quote to customer' }];
      case 'QUOTE_SENT':
        return [{ value: 'QUOTE_SENT', label: 'Update Quote Price', description: 'Update the quote amount' }];
      case 'QUOTE_REJECTED':
        return [
          { value: 'QUOTE_SENT', label: 'Submit New Quote', description: 'Submit a revised quote with new pricing' },
          { value: 'CANCELLED', label: 'Withdraw from Job', description: 'Withdraw from this job opportunity' }
        ];
      case 'QUOTE_ACCEPTED':
        return []; // No actions needed - automatically waiting for payment
      case 'PAID':
        return [{ value: 'IN_PROGRESS', label: 'Start Work', description: 'Begin working on the job' }];
      case 'IN_PROGRESS':
        return [
          { value: 'IN_PROGRESS', label: 'Update Progress', description: 'Update work progress and details' },
          { value: 'COMPLETED', label: 'Mark Complete', description: 'Mark job as completed' }
        ];
      default:
        return [];
    }
  };

  // Handle photo upload for job completion
  const handlePhotoUpload = async (e) => {
    const files = Array.from(e.target.files);
    if (files.length === 0) return;

    // Validate file types and sizes
    const validFiles = files.filter(file => {
      const isImage = file.type.startsWith('image/');
      const isValidSize = file.size <= 10 * 1024 * 1024; // 10MB limit
      
      if (!isImage) {
        toast.error(`${file.name} is not a valid image file`);
        return false;
      }
      if (!isValidSize) {
        toast.error(`${file.name} is too large. Maximum size is 10MB`);
        return false;
      }
      return true;
    });

    if (validFiles.length === 0) return;

    setPhotoUploading(true);

    try {
      const uploadPromises = validFiles.map(async (file) => {
        const formData = new FormData();
        formData.append('file', file);
        formData.append('type', 'job-completion');
        formData.append('jobId', job._id);

        const response = await api.vendor.uploadFile(formData);
        return {
          file: response.file,
          serverFilename: response.serverFilename,
          originalName: file.name,
          size: file.size
        };
      });

      const uploadedFiles = await Promise.all(uploadPromises);
      
      setCompletionPhotos(prev => [...prev, ...uploadedFiles]);
      
      // Create preview URLs
      const newPreviews = validFiles.map(file => ({
        url: URL.createObjectURL(file),
        name: file.name
      }));
      setPhotoPreviews(prev => [...prev, ...newPreviews]);

      toast.success(`${uploadedFiles.length} photo(s) uploaded successfully`);
    } catch (error) {
      console.error('Error uploading photos:', error);
      toast.error('Failed to upload photos. Please try again.');
    } finally {
      setPhotoUploading(false);
    }
  };

  // Remove photo from completion photos
  const removePhoto = (index) => {
    setCompletionPhotos(prev => prev.filter((_, i) => i !== index));
    setPhotoPreviews(prev => {
      // Revoke the URL to prevent memory leaks
      const toRemove = prev[index];
      if (toRemove?.url) {
        URL.revokeObjectURL(toRemove.url);
      }
      return prev.filter((_, i) => i !== index);
    });
  };

  const handleSubmit = async (e) => {
    e.preventDefault();
    setLoading(true);

    try {
      if (selectedStatus === 'QUOTE_SENT') {
        // Handle quote updates
        if (!priceAmount || parseFloat(priceAmount) <= 0) {
          toast.error('Please provide a valid quote amount');
          setLoading(false);
          return;
        }
        
        const quoteData = {
          status: selectedStatus,
          totalAmount: parseFloat(priceAmount),
          notes: workDetails || `Quote ${job.status === 'QUOTE_SENT' ? 'updated' : job.status === 'QUOTE_REJECTED' ? 'resubmitted' : 'sent'}: $${priceAmount}`
        };
        
        // Add quote description if provided
        if (workDetails.trim()) {
          quoteData.quoteDescription = workDetails;
        }
        
        await api.vendor.updateJobStatus(job._id, quoteData);
        
        const action = job.status === 'QUOTE_SENT' ? 'updated' : 
                      job.status === 'QUOTE_REJECTED' ? 'resubmitted' : 'sent';
        toast.success(`Quote ${action} successfully! Customer will be notified.`);
        
      } else if (selectedStatus === 'CANCELLED') {
        // Handle vendor withdrawal from job
        await api.vendor.updateJobStatus(job._id, {
          status: selectedStatus,
          notes: workDetails || 'Vendor withdrew from this job opportunity'
        });
        
        toast.success('Successfully withdrawn from job');
        
      } else if (selectedStatus === 'IN_PROGRESS' && job.status === 'IN_PROGRESS') {
        // Handle progress updates
        await api.vendor.updateJobProgress(job._id, {
          percentage: parseInt(progressPercentage),
          notes: workDetails,
          status: 'IN_PROGRESS'
        });
        
        toast.success('Work progress updated successfully!');
        
      } else if (selectedStatus === 'COMPLETED') {
        // Handle job completion - require photos and notes
        if (!completionNotes.trim()) {
          toast.error('Please provide completion details');
          setLoading(false);
          return;
        }
        
        if (completionPhotos.length === 0) {
          toast.error('Please upload at least one photo of the completed work');
          setLoading(false);
          return;
        }
        
        // Submit job for admin verification instead of marking directly as completed
        await api.vendor.updateJobStatus(job._id, {
          status: 'PENDING_VERIFICATION',
          notes: completionNotes,
          completionPhotos: completionPhotos.map(photo => photo.serverFilename),
          completionDetails: {
            notes: completionNotes,
            photos: completionPhotos,
            submittedAt: new Date().toISOString(),
            submittedBy: 'vendor'
          }
        });
        
        await api.vendor.updateJobProgress(job._id, {
          percentage: 100,
          notes: completionNotes,
          status: 'PENDING_VERIFICATION'
        });
        
        toast.success('Job submitted for admin verification! You will be notified once verified.');
        
      } else {
        // Handle other status updates
        await api.vendor.updateJobStatus(job._id, {
          status: selectedStatus,
          notes: workDetails || `Status updated to ${selectedStatus.replace('_', ' ').toLowerCase()}`
        });
        
        toast.success('Job status updated successfully!');
      }
      
      onUpdate();
      
    } catch (error) {
      console.error('Error updating job:', error);
      toast.error(`Failed to update job: ${error.response?.data?.message || error.message}`);
    } finally {
      setLoading(false);
    }
  };

  const statusOptions = getStatusOptions();

  return (
    <div className="fixed inset-0 z-50 flex items-center justify-center p-4 bg-black bg-opacity-50">
      <div className="bg-white rounded-xl p-6 w-full max-w-2xl max-h-[90vh] overflow-y-auto">
        <div className="flex justify-between items-center mb-6">
          <h2 className="text-xl font-semibold text-gray-900">Update Job Status</h2>
          <button
            onClick={onClose}
            className="text-gray-400 hover:text-gray-600 transition-colors"
          >
            <X className="w-6 h-6" />
          </button>
        </div>

        <div className="mb-6">
          <h3 className="text-lg font-medium text-gray-900">Job: {job.jobNumber}</h3>
          <p className="text-gray-600">{job.title}</p>
          <div className="flex items-center space-x-4 mt-2">
            <span className="text-sm text-gray-500">
              Current Status: <span className={`font-medium ${
                job.status === 'QUOTE_REJECTED' ? 'text-red-600' :
                job.status === 'QUOTE_SENT' ? 'text-blue-600' :
                job.status === 'QUOTE_ACCEPTED' ? 'text-green-600' :
                'text-gray-700'
              }`}>
                {job.status.replace('_', ' ')}
              </span>
            </span>
            {job.vendorQuote?.amount && (
              <span className="text-sm text-gray-500">
                Current Quote: <span className="font-medium text-green-600">
                  ${Number(job.vendorQuote.amount).toLocaleString()}
                </span>
              </span>
            )}
          </div>
          
          {job.status === 'QUOTE_REJECTED' && (
            <div className="mt-3 bg-red-50 border border-red-200 rounded-lg p-3">
              <div className="flex items-center">
                <AlertTriangle className="h-4 w-4 text-red-600 mr-2" />
                <span className="text-sm font-medium text-red-800">Quote Rejected by Customer</span>
              </div>
              <p className="text-sm text-red-700 mt-1">
                You can submit a revised quote or withdraw from this job opportunity.
              </p>
            </div>
          )}
        </div>

        <form onSubmit={handleSubmit} className="space-y-6">
          {/* Status Selection */}
          <div>
            <label className="block text-sm font-medium text-gray-700 mb-3">Select Action</label>
            <div className="space-y-3">
              {statusOptions.map((option) => (
                <div key={option.value} className="flex items-start">
                  <input
                    type="radio"
                    id={option.value}
                    name="status"
                    value={option.value}
                    checked={selectedStatus === option.value}
                    onChange={(e) => setSelectedStatus(e.target.value)}
                    className="mt-1 mr-3"
                  />
                  <div className="flex-1">
                    <label htmlFor={option.value} className="block text-sm font-medium text-gray-900 cursor-pointer">
                      {option.label}
                    </label>
                    <p className="text-xs text-gray-500">{option.description}</p>
                  </div>
                </div>
              ))}
            </div>
          </div>

          {/* Enhanced Quote Amount Section (for quote-related statuses) */}
          {selectedStatus === 'QUOTE_SENT' && (
            <div className="space-y-4 bg-orange-50 rounded-lg p-4 border border-orange-200">
              <h4 className="text-lg font-medium text-gray-900 flex items-center">
                <DollarSign className="h-5 w-5 mr-2 text-orange-600" />
                {job.status === 'QUOTE_REJECTED' ? 'Submit Revised Quote' : 
                 job.status === 'QUOTE_SENT' ? 'Update Current Quote' : 'Submit Quote'}
              </h4>
              
              {job.status === 'QUOTE_REJECTED' && (
                <div className="bg-red-50 border border-red-200 rounded-lg p-3 mb-4">
                  <div className="flex items-center">
                    <AlertTriangle className="h-5 w-5 text-red-600 mr-2" />
                    <span className="text-sm font-medium text-red-800">Previous Quote Rejected</span>
                  </div>
                  <p className="text-sm text-red-700 mt-1">
                    Consider revising your pricing or approach based on customer feedback.
                  </p>
                </div>
              )}
              
              <div className="grid grid-cols-1 md:grid-cols-2 gap-4">
                <div>
                  <label className="block text-sm font-medium text-gray-700 mb-2">
                    Total Quote Amount ($) *
                  </label>
                  <input
                    type="number"
                    step="0.01"
                    min="0"
                    value={priceAmount}
                    onChange={(e) => setPriceAmount(e.target.value)}
                    className="w-full px-3 py-2 border border-gray-300 rounded-md focus:outline-none focus:ring-2 focus:ring-orange-500 focus:border-transparent"
                    placeholder="Enter total quote amount"
                    required
                  />
                </div>
                
                {job.vendorQuote?.amount && job.status === 'QUOTE_REJECTED' && (
                  <div>
                    <label className="block text-sm font-medium text-gray-700 mb-2">Previous Quote</label>
                    <div className="px-3 py-2 bg-gray-100 border border-gray-300 rounded-md text-gray-600">
                      ${Number(job.vendorQuote.amount).toLocaleString()}
                    </div>
                  </div>
                )}
              </div>
              
              <div>
                <label className="block text-sm font-medium text-gray-700 mb-2">
                  Quote Description & Details
                </label>
                <textarea
                  value={workDetails}
                  onChange={(e) => setWorkDetails(e.target.value)}
                  rows={3}
                  className="w-full px-3 py-2 border border-gray-300 rounded-md focus:outline-none focus:ring-2 focus:ring-orange-500 focus:border-transparent"
                  placeholder="Describe what's included in this quote, materials, labor, Time Lines, etc..."
                />
              </div>
              
              {priceAmount && (
                <div className="bg-white rounded-lg p-3 border border-gray-200">
                  <h5 className="text-sm font-medium text-gray-700 mb-2">Quote Summary</h5>
                  <div className="flex justify-between items-center">
                    <span className="text-gray-600">Total Amount:</span>
                    <span className="text-xl font-bold text-orange-600">
                      ${Number(priceAmount).toLocaleString()}
                    </span>
                  </div>
                </div>
              )}
            </div>
          )}

          {/* Progress Percentage (for progress updates) */}
          {selectedStatus === 'IN_PROGRESS' && job.status === 'IN_PROGRESS' && (
            <div>
              <label className="block text-sm font-medium text-gray-700 mb-2">Work Progress (%)</label>
              <input
                type="range"
                min="0"
                max="100"
                value={progressPercentage}
                onChange={(e) => setProgressPercentage(e.target.value)}
                className="w-full"
              />
              <div className="flex justify-between text-sm text-gray-500 mt-1">
                <span>0%</span>
                <span className="font-medium">{progressPercentage}%</span>
                <span>100%</span>
              </div>
            </div>
          )}

          {/* Work Details */}
          <div>
            <label className="block text-sm font-medium text-gray-700 mb-2">
              {selectedStatus === 'COMPLETED' ? 'Completion Details' : 'Work Details / Notes'}
            </label>
            <textarea
              value={selectedStatus === 'COMPLETED' ? completionNotes : workDetails}
              onChange={(e) => {
                if (selectedStatus === 'COMPLETED') {
                  setCompletionNotes(e.target.value);
                } else {
                  setWorkDetails(e.target.value);
                }
              }}
              rows={4}
              className="w-full px-3 py-2 border border-gray-300 rounded-md focus:outline-none focus:ring-2 focus:ring-blue-500 focus:border-transparent"
              placeholder={
                selectedStatus === 'COMPLETED' 
                  ? 'Describe what was completed, any important notes for the customer...'
                  : 'Add any notes or details about this update...'
              }
              required={selectedStatus === 'COMPLETED'}
            />
          </div>

          {/* Photo Upload for Job Completion */}
          {selectedStatus === 'COMPLETED' && (
            <div className="space-y-4">
              <div>
                <label className="block text-sm font-medium text-gray-700 mb-2">
                  Completion Photos *
                </label>
                <p className="text-sm text-gray-500 mb-3">
                  Upload photos of the completed work for admin verification. At least one photo is required.
                </p>
                
                {/* File Upload Button */}
                <div className="flex items-center space-x-4">
                  <label className="cursor-pointer bg-blue-50 hover:bg-blue-100 text-blue-700 px-4 py-2 rounded-lg border border-blue-200 transition-colors">
                    <Upload className="h-4 w-4 inline mr-2" />
                    {photoUploading ? 'Uploading...' : 'Upload Photos'}
                    <input
                      type="file"
                      multiple
                      accept="image/*"
                      onChange={handlePhotoUpload}
                      className="hidden"
                      disabled={photoUploading}
                    />
                  </label>
                  <span className="text-sm text-gray-500">
                    Max 10MB per photo, JPEG/PNG only
                  </span>
                </div>

                {/* Photo Previews */}
                {photoPreviews.length > 0 && (
                  <div className="mt-4">
                    <p className="text-sm font-medium text-gray-700 mb-2">
                      Uploaded Photos ({photoPreviews.length})
                    </p>
                    <div className="grid grid-cols-2 md:grid-cols-3 gap-4">
                      {photoPreviews.map((preview, index) => (
                        <div key={index} className="relative group">
                          <img
                            src={preview.url}
                            alt={`Completed work ${index + 1}`}
                            className="w-full h-24 object-cover rounded-lg border border-gray-200"
                          />
                          <button
                            type="button"
                            onClick={() => removePhoto(index)}
                            className="absolute top-1 right-1 bg-red-500 text-white rounded-full p-1 opacity-0 group-hover:opacity-100 transition-opacity"
                            title="Remove photo"
                          >
                            <X className="h-3 w-3" />
                          </button>
                          <p className="text-xs text-gray-500 mt-1 truncate">
                            {preview.name}
                          </p>
                        </div>
                      ))}
                    </div>
                  </div>
                )}

                {/* Photo Upload Status */}
                {completionPhotos.length === 0 && selectedStatus === 'COMPLETED' && (
                  <div className="mt-2 p-3 bg-amber-50 border border-amber-200 rounded-lg">
                    <div className="flex items-center">
                      <AlertCircle className="h-4 w-4 text-amber-600 mr-2" />
                      <span className="text-sm text-amber-800">
                        At least one photo is required to complete the job
                      </span>
                    </div>
                  </div>
                )}
              </div>
            </div>
          )}

          {/* Action Buttons */}
          <div className="flex justify-end space-x-4 pt-4">
            <button
              type="button"
              onClick={onClose}
              className="px-6 py-2 border border-gray-300 text-gray-700 rounded-lg hover:bg-gray-50 transition-colors"
              disabled={loading}
            >
              Cancel
            </button>
            <button
              type="submit"
              disabled={!selectedStatus || loading}
              className="px-6 py-2 bg-blue-600 text-white rounded-lg hover:bg-blue-700 transition-colors disabled:opacity-50 disabled:cursor-not-allowed"
            >
              {loading ? 'Updating...' : 'Update Job'}
            </button>
          </div>
        </form>
      </div>
    </div>
  );
};

// Earnings Overview Component
const EarningsOverview = () => {
  const [jobs, setJobs] = useState([]);
  const [stats, setStats] = useState(null);
  const [loading, setLoading] = useState(true);
  const [timeFrame, setTimeFrame] = useState('all'); // all, month, week

  useEffect(() => {
    const loadEarningsData = async () => {
      try {
        setLoading(true);
        
        // Fetch dashboard data (same as main overview)
        const dashboardResponse = await api.vendor.getDashboard();
        setStats(dashboardResponse.stats);
        
        // Fetch all jobs to calculate earnings
        const jobsResponse = await api.vendor.getJobs();
        const allJobs = jobsResponse.data || [];
        
        setJobs(allJobs);
      } catch (error) {
        console.error('Error loading earnings data:', error);
        toast.error('Failed to load earnings data');
      } finally {
        setLoading(false);
      }
    };

    loadEarningsData();
  }, []);

  if (loading) {
    return (
      <div className="bg-white rounded-lg shadow-sm p-6">
        <div className="animate-pulse">
          <div className="h-6 bg-gray-200 rounded w-1/4 mb-4"></div>
          <div className="grid grid-cols-1 md:grid-cols-3 gap-6">
            {[1, 2, 3].map(i => (
              <div key={i} className="h-24 bg-gray-200 rounded"></div>
            ))}
          </div>
        </div>
      </div>
    );
  }

  return (
    <div className="space-y-6">
      {/* Header with Time Frame Filter */}
      <div className="bg-white rounded-lg shadow-sm p-6">
        <div className="flex items-center justify-between mb-6">
          <h3 className="text-lg font-medium text-gray-900">Earnings Overview</h3>
          <div className="flex items-center space-x-3">
            {/* Debug Button */}
            <button
              onClick={() => {
                console.log('=== MANUAL DEBUG TRIGGER ===');
                console.log('Jobs state:', jobs);
                console.log('Stats state:', stats);
                console.log('Loading state:', loading);
              }}
              className="px-3 py-1 bg-yellow-500 text-white text-sm rounded hover:bg-yellow-600"
            >
              Debug Data
            </button>
            {/* Refresh Button */}
            <button
              onClick={async () => {
                console.log('=== MANUAL REFRESH TRIGGERED ===');
                setLoading(true);
                try {
                  const dashboardResponse = await api.vendor.getDashboard();
                  setStats(dashboardResponse.stats);
                  
                  const jobsResponse = await api.vendor.getJobs();
                  const allJobs = jobsResponse.data || [];
                  console.log('Refreshed data:', { stats: dashboardResponse.stats, jobs: allJobs });
                  setJobs(allJobs);
                  toast.success('Data refreshed successfully');
                } catch (error) {
                  console.error('Refresh error:', error);
                  toast.error('Failed to refresh data');
                } finally {
                  setLoading(false);
                }
              }}
              className="px-3 py-1 bg-blue-500 text-white text-sm rounded hover:bg-blue-600"
            >
              Refresh Data
            </button>
            <select
              value={timeFrame}
              onChange={(e) => setTimeFrame(e.target.value)}
              className="px-3 py-2 border border-gray-300 rounded-md focus:outline-none focus:ring-2 focus:ring-blue-500"
            >
              <option value="all">All Time</option>
              <option value="month">This Month</option>
              <option value="week">This Week</option>
            </select>
          </div>
        </div>

        {/* Earnings Cards */}
        <div className="grid grid-cols-1 md:grid-cols-4 gap-6">
          <div className="bg-gradient-to-r from-orange-50 to-orange-100 p-6 rounded-lg border border-orange-200">
            <div className="flex items-center">
              <DollarSign className="h-8 w-8 text-orange-600" />
              <div className="ml-4">
                <p className="text-sm font-medium text-orange-600">Total Earnings</p>
                <p className="text-2xl font-bold text-orange-900">
                  ${stats?.earnings?.total?.toLocaleString() || '0'}
                </p>
              </div>
            </div>
          </div>

          <div className="bg-gradient-to-r from-orange-50 to-orange-100 p-6 rounded-lg border border-orange-200">
            <div className="flex items-center">
              <Briefcase className="h-8 w-8 text-orange-600" />
              <div className="ml-4">
                <p className="text-sm font-medium text-orange-600">Completed Jobs</p>
                <p className="text-2xl font-bold text-orange-900">{stats?.jobs?.completed || '0'}</p>
              </div>
            </div>
          </div>

          <div className="bg-gradient-to-r from-orange-50 to-orange-100 p-6 rounded-lg border border-orange-200">
            <div className="flex items-center">
              <TrendingUp className="h-8 w-8 text-orange-600" />
              <div className="ml-4">
                <p className="text-sm font-medium text-orange-600">Avg Job Value</p>
                <p className="text-2xl font-bold text-orange-900">
                  ${stats?.earnings?.averagePerJob?.toLocaleString() || '0'}
                </p>
              </div>
            </div>
          </div>

          <div className="bg-gradient-to-r from-orange-50 to-orange-100 p-6 rounded-lg border border-orange-200">
            <div className="flex items-center">
              <Clock className="h-8 w-8 text-orange-600" />
              <div className="ml-4">
                <p className="text-sm font-medium text-orange-600">Pending Payout</p>
                <p className="text-2xl font-bold text-orange-900">
                  ${stats?.earnings?.pending?.toLocaleString() || '0'}
                </p>
              </div>
            </div>
          </div>
        </div>
      </div>

      {/* Recent Completed Jobs */}
      <div className="bg-white rounded-lg shadow-sm p-6">
        <h4 className="text-lg font-medium text-gray-900 mb-4">Recent Completed Jobs</h4>
        <div className="space-y-4">
          {jobs
            .filter(job => (job.status === 'COMPLETED' || job.status === 'PAID') && job.totalAmount)
            .slice(0, 5)
            .map((job) => (
              <div key={job._id} className="flex items-center justify-between p-4 border border-gray-200 rounded-lg">
                <div className="flex-1">
                  <div className="flex items-center space-x-2">
                    <h5 className="font-medium text-gray-900">Job #{job.jobNumber}</h5>
                    <span className={`inline-flex px-2 py-1 text-xs font-semibold rounded-full ${
                      job.status === 'PAID' ? 'bg-orange-100 text-orange-800' : 'bg-orange-50 text-orange-600'
                    }`}>
                      {job.status}
                    </span>
                  </div>
                  <p className="text-sm text-gray-600 mt-1">{job.description}</p>
                  <p className="text-xs text-gray-500 mt-1">
                    {job.customerId?.firstName} {job.customerId?.lastName} • {job.category}
                  </p>
                </div>
                <div className="text-right">
                  <p className="text-lg font-bold text-orange-600">
                    ${job.totalAmount.toLocaleString()}
                  </p>
                  <p className="text-xs text-gray-500">
                    {new Date(job.completedAt || job.updatedAt).toLocaleDateString()}
                  </p>
                </div>
              </div>
            ))}
          
          {jobs.filter(job => (job.status === 'COMPLETED' || job.status === 'PAID') && job.totalAmount).length === 0 && (
            <div className="text-center py-8">
              <DollarSign className="h-12 w-12 text-gray-400 mx-auto mb-4" />
              <p className="text-gray-600">No completed jobs with earnings yet</p>
            </div>
          )}
        </div>
      </div>
    </div>
  );
};

// Transaction History Component
const TransactionHistory = () => {
  const [jobs, setJobs] = useState([]);
  const [loading, setLoading] = useState(true);
  const [filter, setFilter] = useState('all'); // all, completed, paid

  useEffect(() => {
    const loadTransactions = async () => {
      try {
        setLoading(true);
        const response = await api.vendor.getJobs();
        const allJobs = response.data || [];
        setJobs(allJobs.filter(job => job.totalAmount)); // Only jobs with set amounts
      } catch (error) {
        console.error('Error loading transactions:', error);
        toast.error('Failed to load transaction history');
      } finally {
        setLoading(false);
      }
    };

    loadTransactions();
  }, []);

  const filteredJobs = jobs.filter(job => {
    if (filter === 'completed') return job.status === 'COMPLETED';
    if (filter === 'paid') return job.status === 'PAID';
    return ['COMPLETED', 'PAID', 'QUOTE_ACCEPTED', 'IN_PROGRESS'].includes(job.status);
  });

  if (loading) {
    return (
      <div className="bg-white rounded-lg shadow-sm p-6">
        <div className="animate-pulse space-y-4">
          <div className="h-6 bg-gray-200 rounded w-1/4"></div>
          {[1, 2, 3].map(i => (
            <div key={i} className="h-16 bg-gray-200 rounded"></div>
          ))}
        </div>
      </div>
    );
  }

  return (
    <div className="bg-white rounded-lg shadow-sm p-6">
      <div className="flex items-center justify-between mb-6">
        <h3 className="text-lg font-medium text-gray-900">Transaction History</h3>
        <select
          value={filter}
          onChange={(e) => setFilter(e.target.value)}
          className="px-3 py-2 border border-gray-300 rounded-md focus:outline-none focus:ring-2 focus:ring-orange-500"
        >
          <option value="all">All Transactions</option>
          <option value="completed">Completed Jobs</option>
          <option value="paid">Paid Jobs</option>
        </select>
      </div>

      <div className="space-y-4">
        {filteredJobs.map((job) => {
          const getStatusColor = (status) => {
            switch (status) {
              case 'PAID': return 'bg-orange-100 text-orange-800';
              case 'COMPLETED': return 'bg-orange-50 text-orange-600';
              case 'IN_PROGRESS': return 'bg-orange-50 text-orange-600';
              case 'QUOTE_ACCEPTED': return 'bg-orange-50 text-orange-600';
              default: return 'bg-gray-100 text-gray-800';
            }
          };

          return (
            <div key={job._id} className="border border-gray-200 rounded-lg p-4">
              <div className="flex items-center justify-between">
                <div className="flex-1">
                  <div className="flex items-center space-x-3 mb-2">
                    <h4 className="font-medium text-gray-900">Job #{job.jobNumber}</h4>
                    <span className={`inline-flex px-2 py-1 text-xs font-semibold rounded-full ${getStatusColor(job.status)}`}>
                      {job.status.replace('_', ' ')}
                    </span>
                    {job.status === 'QUOTE_ACCEPTED' && (
                      <span className="inline-flex items-center px-2 py-1 text-xs font-medium bg-amber-100 text-amber-800 rounded-full">
                        💳 Awaiting Payment
                      </span>
                    )}
                  </div>
                  <p className="text-sm text-gray-600 mb-1">{job.description}</p>
                  <div className="flex items-center space-x-4 text-xs text-gray-500">
                    <span>{job.customerId?.firstName} {job.customerId?.lastName}</span>
                    <span>{job.category}</span>
                    <span>{new Date(job.updatedAt).toLocaleDateString()}</span>
                  </div>
                </div>
                <div className="text-right">
                  <p className="text-lg font-bold text-gray-900">
                    ${job.totalAmount.toLocaleString()}
                  </p>
                  {job.status === 'COMPLETED' && (
                    <p className="text-xs text-orange-600 font-medium">Pending Payout</p>
                  )}
                  {job.status === 'PAID' && (
                    <p className="text-xs text-orange-600 font-medium">Paid Out</p>
                  )}
                </div>
              </div>
            </div>
          );
        })}

        {filteredJobs.length === 0 && (
          <div className="text-center py-12">
            <CreditCard className="h-12 w-12 text-gray-400 mx-auto mb-4" />
            <h3 className="text-lg font-medium text-gray-900 mb-2">No transactions found</h3>
            <p className="text-gray-600">
              {filter === 'completed' ? 'No completed jobs yet.' :
               filter === 'paid' ? 'No paid transactions yet.' :
               'No jobs with pricing set yet.'}
            </p>
          </div>
        )}
      </div>
    </div>
  );
};

// Payout Management Component
const PayoutManagement = () => {
  const [jobs, setJobs] = useState([]);
  const [loading, setLoading] = useState(true);

  useEffect(() => {
    const loadPayoutData = async () => {
      try {
        setLoading(true);
        const response = await api.vendor.getJobs();
        const allJobs = response.data || [];
        setJobs(allJobs.filter(job => job.totalAmount));
      } catch (error) {
        console.error('Error loading payout data:', error);
        toast.error('Failed to load payout information');
      } finally {
        setLoading(false);
      }
    };

    loadPayoutData();
  }, []);

  const pendingPayouts = jobs.filter(job => job.status === 'COMPLETED' && job.totalAmount);
  const completedPayouts = jobs.filter(job => job.status === 'PAID' && job.totalAmount);
  
  const totalPending = pendingPayouts.reduce((sum, job) => sum + job.totalAmount, 0);
  const totalPaid = completedPayouts.reduce((sum, job) => sum + job.totalAmount, 0);

  if (loading) {
    return (
      <div className="bg-white rounded-lg shadow-sm p-6">
        <div className="animate-pulse space-y-4">
          <div className="h-6 bg-gray-200 rounded w-1/4"></div>
          <div className="grid grid-cols-1 md:grid-cols-2 gap-6">
            {[1, 2].map(i => (
              <div key={i} className="h-32 bg-gray-200 rounded"></div>
            ))}
          </div>
        </div>
      </div>
    );
  }

  return (
    <div className="space-y-6">
      {/* Payout Summary */}
      <div className="bg-white rounded-lg shadow-sm p-6">
        <h3 className="text-lg font-medium text-gray-900 mb-6">Payout Summary</h3>
        
        <div className="grid grid-cols-1 md:grid-cols-2 gap-6">
          <div className="bg-gradient-to-r from-orange-50 to-orange-100 p-6 rounded-lg border border-orange-200">
            <div className="flex items-center">
              <Clock className="h-8 w-8 text-orange-600" />
              <div className="ml-4">
                <p className="text-sm font-medium text-orange-600">Pending Payouts</p>
                <p className="text-2xl font-bold text-orange-900">${totalPending.toLocaleString()}</p>
                <p className="text-xs text-orange-700">{pendingPayouts.length} completed jobs</p>
              </div>
            </div>
          </div>

          <div className="bg-gradient-to-r from-orange-50 to-orange-100 p-6 rounded-lg border border-orange-200">
            <div className="flex items-center">
              <CheckCircle className="h-8 w-8 text-orange-600" />
              <div className="ml-4">
                <p className="text-sm font-medium text-orange-600">Total Paid Out</p>
                <p className="text-2xl font-bold text-orange-900">${totalPaid.toLocaleString()}</p>
                <p className="text-xs text-orange-700">{completedPayouts.length} paid jobs</p>
              </div>
            </div>
          </div>
        </div>
      </div>

      {/* Pending Payouts */}
      {pendingPayouts.length > 0 && (
        <div className="bg-white rounded-lg shadow-sm p-6">
          <h4 className="text-lg font-medium text-gray-900 mb-4">Pending Payouts</h4>
          <div className="space-y-4">
            {pendingPayouts.map((job) => (
              <div key={job._id} className="border border-orange-200 rounded-lg p-4 bg-orange-50">
                <div className="flex items-center justify-between">
                  <div className="flex-1">
                    <div className="flex items-center space-x-2 mb-2">
                      <h5 className="font-medium text-gray-900">Job #{job.jobNumber}</h5>
                      <span className="inline-flex px-2 py-1 text-xs font-semibold rounded-full bg-orange-100 text-orange-800">
                        AWAITING PAYOUT
                      </span>
                    </div>
                    <p className="text-sm text-gray-600 mb-1">{job.description}</p>
                    <p className="text-xs text-gray-500">
                      Completed: {new Date(job.completedAt || job.updatedAt).toLocaleDateString()}
                    </p>
                  </div>
                  <div className="text-right">
                    <p className="text-lg font-bold text-orange-700">
                      ${job.totalAmount.toLocaleString()}
                    </p>
                    <p className="text-xs text-orange-600">Processing...</p>
                  </div>
                </div>
              </div>
            ))}
          </div>
        </div>
      )}

      {/* Payout Information */}
      <div className="bg-white rounded-lg shadow-sm p-6">
        <h4 className="text-lg font-medium text-gray-900 mb-4">Payout Information</h4>
        <div className="bg-orange-50 border border-orange-200 rounded-lg p-4">
          <div className="flex items-start">
            <Info className="h-5 w-5 text-orange-600 mt-0.5 mr-3" />
            <div>
              <h5 className="font-medium text-orange-900 mb-2">How Payouts Work</h5>
              <ul className="text-sm text-orange-800 space-y-1">
                <li>• Payouts are processed weekly on Fridays</li>
                <li>• Jobs must be marked as "COMPLETED" to be eligible for payout</li>
                <li>• Funds typically arrive 3-5 business days after processing</li>
                <li>• Platform fee of 10% is deducted from each payout</li>
              </ul>
            </div>
          </div>
        </div>
      </div>
    </div>
  );
};

// Tax Reports Component
const TaxReports = () => {
  const [jobs, setJobs] = useState([]);
  const [loading, setLoading] = useState(true);
  const [selectedYear, setSelectedYear] = useState(new Date().getFullYear());

  useEffect(() => {
    const loadTaxData = async () => {
      try {
        setLoading(true);
        const response = await api.vendor.getJobs();
        const allJobs = response.data || [];
        setJobs(allJobs.filter(job => job.totalAmount && job.status === 'PAID'));
      } catch (error) {
        console.error('Error loading tax data:', error);
        toast.error('Failed to load tax information');
      } finally {
        setLoading(false);
      }
    };

    loadTaxData();
  }, []);

  // Filter jobs by selected year
  const yearlyJobs = jobs.filter(job => {
    const jobYear = new Date(job.completedAt || job.updatedAt).getFullYear();
    return jobYear === selectedYear;
  });

  const totalIncome = yearlyJobs.reduce((sum, job) => sum + job.totalAmount, 0);
  const totalJobs = yearlyJobs.length;

  // Group by month
  const monthlyData = Array.from({length: 12}, (_, i) => {
    const month = i + 1;
    const monthJobs = yearlyJobs.filter(job => {
      const jobMonth = new Date(job.completedAt || job.updatedAt).getMonth() + 1;
      return jobMonth === month;
    });
    const monthIncome = monthJobs.reduce((sum, job) => sum + job.totalAmount, 0);
    return {
      month: new Date(selectedYear, i).toLocaleString('default', { month: 'short' }),
      jobs: monthJobs.length,
      income: monthIncome
    };
  });

  const availableYears = [...new Set(jobs.map(job => 
    new Date(job.completedAt || job.updatedAt).getFullYear()
  ))].sort((a, b) => b - a);

  if (loading) {
    return (
      <div className="bg-white rounded-lg shadow-sm p-6">
        <div className="animate-pulse space-y-4">
          <div className="h-6 bg-gray-200 rounded w-1/4"></div>
          <div className="h-32 bg-gray-200 rounded"></div>
        </div>
      </div>
    );
  }

  return (
    <div className="space-y-6">
      {/* Tax Summary */}
      <div className="bg-white rounded-lg shadow-sm p-6">
        <div className="flex items-center justify-between mb-6">
          <h3 className="text-lg font-medium text-gray-900">Tax Reports</h3>
          <select
            value={selectedYear}
            onChange={(e) => setSelectedYear(parseInt(e.target.value))}
            className="px-3 py-2 border border-gray-300 rounded-md focus:outline-none focus:ring-2 focus:ring-orange-500"
          >
            {availableYears.map(year => (
              <option key={year} value={year}>{year}</option>
            ))}
          </select>
        </div>

        <div className="grid grid-cols-1 md:grid-cols-3 gap-6 mb-6">
          <div className="bg-gradient-to-r from-orange-50 to-orange-100 p-6 rounded-lg border border-orange-200">
            <div className="flex items-center">
              <FileText className="h-8 w-8 text-orange-600" />
              <div className="ml-4">
                <p className="text-sm font-medium text-orange-600">Total Income ({selectedYear})</p>
                <p className="text-2xl font-bold text-orange-900">${totalIncome.toLocaleString()}</p>
              </div>
            </div>
          </div>

          <div className="bg-gradient-to-r from-orange-50 to-orange-100 p-6 rounded-lg border border-orange-200">
            <div className="flex items-center">
              <Briefcase className="h-8 w-8 text-orange-600" />
              <div className="ml-4">
                <p className="text-sm font-medium text-orange-600">Jobs Completed</p>
                <p className="text-2xl font-bold text-orange-900">{totalJobs}</p>
              </div>
            </div>
          </div>

          <div className="bg-gradient-to-r from-orange-50 to-orange-100 p-6 rounded-lg border border-orange-200">
            <div className="flex items-center">
              <Calculator className="h-8 w-8 text-orange-600" />
              <div className="ml-4">
                <p className="text-sm font-medium text-orange-600">Avg Monthly Income</p>
                <p className="text-2xl font-bold text-orange-900">
                  ${(totalIncome / 12).toLocaleString()}
                </p>
              </div>
            </div>
          </div>
        </div>

        {/* Monthly Breakdown */}
        <div className="overflow-x-auto">
          <table className="min-w-full divide-y divide-gray-200">
            <thead className="bg-gray-50">
              <tr>
                <th className="px-6 py-3 text-left text-xs font-medium text-gray-500 uppercase tracking-wider">
                  Month
                </th>
                <th className="px-6 py-3 text-left text-xs font-medium text-gray-500 uppercase tracking-wider">
                  Jobs Completed
                </th>
                <th className="px-6 py-3 text-left text-xs font-medium text-gray-500 uppercase tracking-wider">
                  Income
                </th>
              </tr>
            </thead>
            <tbody className="bg-white divide-y divide-gray-200">
              {monthlyData.map((data, index) => (
                <tr key={index}>
                  <td className="px-6 py-4 whitespace-nowrap text-sm font-medium text-gray-900">
                    {data.month} {selectedYear}
                  </td>
                  <td className="px-6 py-4 whitespace-nowrap text-sm text-gray-500">
                    {data.jobs}
                  </td>
                  <td className="px-6 py-4 whitespace-nowrap text-sm text-gray-900 font-medium">
                    ${data.income.toLocaleString()}
                  </td>
                </tr>
              ))}
            </tbody>
          </table>
        </div>
      </div>

      {/* Tax Information */}
      <div className="bg-white rounded-lg shadow-sm p-6">
        <h4 className="text-lg font-medium text-gray-900 mb-4">Tax Information</h4>
        <div className="bg-orange-50 border border-orange-200 rounded-lg p-4">
          <div className="flex items-start">
            <AlertTriangle className="h-5 w-5 text-orange-600 mt-0.5 mr-3" />
            <div>
              <h5 className="font-medium text-orange-900 mb-2">Important Tax Notes</h5>
              <ul className="text-sm text-orange-800 space-y-1">
                <li>• This report shows your total income from completed jobs</li>
                <li>• You are responsible for reporting this income on your tax returns</li>
                <li>• Consider consulting with a tax professional for guidance</li>
                <li>• Keep records of business expenses for potential deductions</li>
                <li>• 1099 forms will be provided for earnings over $600 annually</li>
              </ul>
            </div>
          </div>
        </div>
      </div>
    </div>
  );
};


export default VendorDashboardPage;<|MERGE_RESOLUTION|>--- conflicted
+++ resolved
@@ -943,16 +943,6 @@
                 {rating.criteria && (
                   <div className="grid grid-cols-2 md:grid-cols-5 gap-3 mb-3">
                     {Object.entries(rating.criteria)
-<<<<<<< HEAD
-                      .filter(([key]) => key !== '_id' && key !== '__v') // Filter out MongoDB fields
-                      .map(([key, value]) => (
-                      <div key={key} className="text-center">
-                        <div className="text-xs text-gray-500 capitalize mb-1">
-                          {key.replace(/([A-Z])/g, ' $1').replace(/_/g, ' ').toLowerCase().trim()}
-                        </div>
-                        <div className="flex justify-center">
-                          {renderStars(value)}
-=======
                       .filter(([key, value]) => key !== '_id' && typeof value === 'number' && value >= 1 && value <= 5)
                       .map(([key, value]) => (
                         <div key={key} className="text-center">
@@ -962,7 +952,6 @@
                           <div className="flex justify-center">
                             {renderStars(value)}
                           </div>
->>>>>>> c96d2b58
                         </div>
                       ))}
                   </div>
@@ -1956,20 +1945,9 @@
   const loadJobs = useCallback(async () => {
     try {
       setLoading(true);
-<<<<<<< HEAD
-=======
       console.log('🔄 Loading jobs with status:', status); // Debug log
-      
-      // Pass status as parameter object to API
-      const params = status ? { status } : {};
-      const response = await api.vendor.getJobs(params);
-      
+      const response = await api.vendor.getJobs(status);
       console.log('📋 Jobs API response:', response); // Debug log
-      const jobsArray = response.jobs || [];
-      console.log('💼 Jobs loaded:', jobsArray.length, 'jobs'); // Debug log
->>>>>>> c96d2b58
-      
-      const response = await api.vendor.getJobs({ status });
       const jobsArray = response.jobs || [];
       
       // Client-side filtering as additional safety measure
